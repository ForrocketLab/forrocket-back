import { ApiProperty } from '@nestjs/swagger';
import { Type } from 'class-transformer';
import {
  IsEmail,
  IsString,
  IsNotEmpty,
  IsArray,
  ValidateNested,
  IsEnum,
  IsOptional,
  MinLength,
  Matches,
} from 'class-validator';

/**
 * Enum para definir o tipo principal do usuário
 */
export enum UserType {
  ADMIN = 'admin',
  RH = 'rh',
  COMITE = 'comite',
  PROJECT_MEMBER = 'project_member',
}

/**
 * DTO para definir a alocação de um usuário em um projeto
 */
export class ProjectAssignmentDto {
  @ApiProperty({
    description: 'ID do projeto',
    example: 'projeto-alpha',
  })
  @IsString()
  @IsNotEmpty()
  projectId: string;

  @ApiProperty({
    description: 'Role do usuário no projeto',
    example: 'colaborador',
<<<<<<< HEAD
    enum: ['colaborador', 'gestor', 'lider']
  })
  @IsEnum(['colaborador', 'gestor', 'lider'], {
    message: 'roleInProject deve ser um dos seguintes valores: colaborador, gestor, lider'
=======
    enum: ['colaborador', 'gestor'],
  })
  @IsEnum(['colaborador', 'gestor'], {
    message: 'roleInProject deve ser um dos seguintes valores: colaborador, gestor',
>>>>>>> 96fa3123
  })
  roleInProject: 'colaborador' | 'gestor' | 'lider';
}

/**
 * DTO para criação de novos usuários
 */
export class CreateUserDto {
  @ApiProperty({
    description: 'Tipo principal do usuário que define seu escopo de atuação',
    example: 'project_member',
    enum: UserType,
    enumName: 'UserType',
  })
  @IsEnum(UserType, {
    message: 'userType deve ser um dos seguintes valores: admin, rh, comite, project_member',
  })
  userType: UserType;

  @ApiProperty({
    description: 'Nome completo do usuário',
    example: 'Ana Silva Oliveira',
  })
  @IsString()
  @IsNotEmpty()
  name: string;

  @ApiProperty({
    description: 'Email corporativo do usuário (@rocketcorp.com)',
    example: 'ana.oliveira@rocketcorp.com',
  })
  @IsEmail()
  @Matches(/@rocketcorp\.com$/, {
    message: 'Email deve ter o domínio @rocketcorp.com',
  })
  email: string;

  @ApiProperty({
    description: 'Senha do usuário (mínimo 8 caracteres)',
    example: 'MinhaSenh@123',
  })
  @IsString()
  @MinLength(8, {
    message: 'Senha deve ter pelo menos 8 caracteres',
  })
  password: string;

  @ApiProperty({
    description: 'Cargo/Posição do colaborador',
    example: 'Desenvolvedora Frontend',
    enum: [
      'Desenvolvedora Frontend',
      'Desenvolvedor Backend',
      'Product Designer',
      'Product Manager',
      'Tech Lead',
      'DevOps Engineer',
      'Data Analyst',
      'QA Engineer',
      'People & Culture Manager',
      'Head of Engineering',
      'System Administrator',
    ],
  })
  @IsEnum(
    [
      'Desenvolvedora Frontend',
      'Desenvolvedor Backend',
      'Product Designer',
      'Product Manager',
      'Tech Lead',
      'DevOps Engineer',
      'Data Analyst',
      'QA Engineer',
      'People & Culture Manager',
      'Head of Engineering',
      'System Administrator',
    ],
    {
      message:
        'jobTitle deve ser um dos seguintes valores: Desenvolvedora Frontend, Desenvolvedor Backend, Product Designer, Product Manager, Tech Lead, DevOps Engineer, Data Analyst, QA Engineer, People & Culture Manager, Head of Engineering, System Administrator',
    },
  )
  jobTitle: string;

  @ApiProperty({
    description: 'Nível de senioridade',
    example: 'Pleno',
    enum: ['Júnior', 'Pleno', 'Sênior', 'Principal', 'Staff'],
  })
  @IsEnum(['Júnior', 'Pleno', 'Sênior', 'Principal', 'Staff'], {
    message: 'seniority deve ser um dos seguintes valores: Júnior, Pleno, Sênior, Principal, Staff',
  })
  seniority: string;

  @ApiProperty({
    description: 'Trilha de carreira',
    example: 'Tech',
    enum: ['Tech', 'Business'],
  })
  @IsEnum(['Tech', 'Business'], {
    message: 'careerTrack deve ser um dos seguintes valores: Tech, Business',
  })
  careerTrack: string;

  @ApiProperty({
    description: 'Unidade de negócio',
    example: 'Digital Products',
    enum: ['Digital Products', 'Operations'],
  })
  @IsEnum(['Digital Products', 'Operations'], {
    message: 'businessUnit deve ser um dos seguintes valores: Digital Products, Operations',
  })
  businessUnit: string;

  @ApiProperty({
    description:
      'Array de alocações em projetos (obrigatório apenas para userType = project_member)',
    type: [ProjectAssignmentDto],
    example: [
      {
        projectId: 'projeto-alpha',
        roleInProject: 'colaborador',
      },
      {
        projectId: 'projeto-beta',
        roleInProject: 'gestor',
      },
    ],
    required: false,
  })
  @IsOptional()
  @IsArray()
  @ValidateNested({ each: true })
  @Type(() => ProjectAssignmentDto)
  projectAssignments?: ProjectAssignmentDto[];

  @ApiProperty({
    description: 'ID do mentor designado (opcional, ignorado para userType = admin, rh, comite)',
    example: 'cmbyavwvk0002tzsgi5r3edy5',
    required: false,
  })
  @IsOptional()
  @IsString()
  mentorId?: string;
}<|MERGE_RESOLUTION|>--- conflicted
+++ resolved
@@ -37,17 +37,10 @@
   @ApiProperty({
     description: 'Role do usuário no projeto',
     example: 'colaborador',
-<<<<<<< HEAD
-    enum: ['colaborador', 'gestor', 'lider']
+    enum: ['colaborador', 'gestor', 'lider'],
   })
   @IsEnum(['colaborador', 'gestor', 'lider'], {
-    message: 'roleInProject deve ser um dos seguintes valores: colaborador, gestor, lider'
-=======
-    enum: ['colaborador', 'gestor'],
-  })
-  @IsEnum(['colaborador', 'gestor'], {
-    message: 'roleInProject deve ser um dos seguintes valores: colaborador, gestor',
->>>>>>> 96fa3123
+    message: 'roleInProject deve ser um dos seguintes valores: colaborador, gestor, lider',
   })
   roleInProject: 'colaborador' | 'gestor' | 'lider';
 }
