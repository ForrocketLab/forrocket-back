import { Injectable, ConflictException, NotFoundException, BadRequestException } from '@nestjs/common';
import { PrismaService } from '../database/prisma.service';
import { CreateUserDto, UserProfileDto, UserType } from './dto';
import * as bcrypt from 'bcryptjs';

export interface UserSummary {
  id: string;
  name: string;
  email: string;
  jobTitle: string;
  seniority: string;
  businessUnit: string;
}

@Injectable()
export class UserService {
  constructor(private prisma: PrismaService) {}

  /**
   * Cria um novo usuário aplicando todas as regras de negócio e validações
   * @param createUserDto - Dados para criação do usuário
   * @returns Usuário criado (sem o passwordHash)
   */
  async createUser(createUserDto: CreateUserDto): Promise<UserProfileDto> {
    console.log('🔄 Iniciando criação de usuário:', createUserDto.email);

    // 1. VALIDAÇÕES INICIAIS
    await this.validateUserCreation(createUserDto);

    // 2. GERAÇÃO E PROCESSAMENTO AUTOMÁTICO DE CAMPOS
    const userData = await this.processUserData(createUserDto);

    // 3. CRIAÇÃO DO USUÁRIO NO BANCO DE DADOS
    const createdUser = await this.prisma.user.create({
      data: userData,
    });

    // 4. CRIAÇÃO DOS RELACIONAMENTOS (apenas para project_member)
    if (createUserDto.userType === UserType.PROJECT_MEMBER) {
      await this.createUserRelationships(createdUser.id, createUserDto);
    } else {
      // Para papéis globais, criar apenas o role assignment global
      await this.createGlobalRoleAssignment(createdUser.id, createUserDto.userType);
    }

    // 5. BUSCAR USUÁRIO COMPLETO PARA RETORNO
    const completeUser = await this.getUserProfile(createdUser.id);

    console.log('✅ Usuário criado com sucesso:', createUserDto.email);
    return completeUser;
  }

  /**
   * Valida se o usuário pode ser criado
   * @param createUserDto - Dados do usuário
   */
  private async validateUserCreation(createUserDto: CreateUserDto): Promise<void> {
    // Verificar se email já existe
    const existingUser = await this.prisma.user.findUnique({
      where: { email: createUserDto.email }
    });

    if (existingUser) {
      throw new ConflictException('Usuário com este email já existe');
    }

    // Validações específicas por tipo de usuário
    if (createUserDto.userType === UserType.PROJECT_MEMBER) {
      // Para membros de projeto, projectAssignments é obrigatório
      if (!createUserDto.projectAssignments || createUserDto.projectAssignments.length === 0) {
        throw new BadRequestException('Membros de projeto devem ter pelo menos uma atribuição de projeto');
      }

      // Verificar se projetos existem e validar regras de gestão
      for (const assignment of createUserDto.projectAssignments) {
        const project = await this.prisma.project.findUnique({
          where: { id: assignment.projectId }
        });

        if (!project) {
          throw new BadRequestException(`Projeto com ID ${assignment.projectId} não encontrado`);
        }

        if (!project.isActive) {
          throw new BadRequestException(`Projeto ${project.name} não está ativo`);
        }

        // 🎯 NOVA VALIDAÇÃO: Verificar se projeto já tem gestor (apenas para role 'gestor')
        if (assignment.roleInProject === 'gestor') {
          const existingManager = await this.findProjectManager(assignment.projectId);
          
          if (existingManager) {
            throw new BadRequestException(
              `O projeto "${project.name}" já possui um gestor: ${existingManager.name}. ` +
              `Um projeto só pode ter um gestor ativo por vez.`
            );
          }
        }
      }

      // Verificar se mentor existe (se informado)
      if (createUserDto.mentorId) {
        const mentor = await this.prisma.user.findUnique({
          where: { id: createUserDto.mentorId }
        });

        if (!mentor) {
          throw new BadRequestException('Mentor não encontrado');
        }

        if (!mentor.isActive) {
          throw new BadRequestException('Mentor não está ativo');
        }
      }
    } else {
      // Para papéis globais (admin, RH, comitê), projectAssignments e mentorId devem ser ignorados
      if (createUserDto.projectAssignments && createUserDto.projectAssignments.length > 0) {
        console.log(`⚠️ Ignorando projectAssignments para usuário ${createUserDto.userType}: ${createUserDto.email}`);
      }

      if (createUserDto.mentorId) {
        console.log(`⚠️ Ignorando mentorId para usuário ${createUserDto.userType}: ${createUserDto.email}`);
      }
    }
  }

  /**
   * Processa e gera os dados automaticamente
   * @param createUserDto - Dados do usuário
   * @returns Dados processados para criação
   */
  private async processUserData(createUserDto: CreateUserDto): Promise<any> {
    // Gerar hash da senha
    const passwordHash = await bcrypt.hash(createUserDto.password, 12);

    // Determinar roles baseado no tipo de usuário
    let roles: string[] = [];
    let managerId: string | null = null;
    let mentorId: string | null = null;

    if (createUserDto.userType === UserType.PROJECT_MEMBER) {
      // Para membros de projeto, derivar roles das atribuições
      roles = ['colaborador'];
      const hasManagerRole = createUserDto.projectAssignments?.some(
        assignment => assignment.roleInProject === 'gestor'
      );
      
      if (hasManagerRole) {
        roles.push('gestor');
      }

      // Encontrar manager (gestor do primeiro projeto como colaborador)
      const collaboratorAssignment = createUserDto.projectAssignments?.find(
        assignment => assignment.roleInProject === 'colaborador'
      );

      if (collaboratorAssignment) {
        const manager = await this.findProjectManager(collaboratorAssignment.projectId);
        if (manager) {
          managerId = manager.id;
        }
      }

      // Mentor (apenas para project_member)
      mentorId = createUserDto.mentorId || null;
    } else {
      // Para papéis globais, atribuir apenas o papel específico
      switch (createUserDto.userType) {
        case UserType.ADMIN:
          roles = ['admin'];
          break;
        case UserType.RH:
          roles = ['rh'];
          break;
        case UserType.COMITE:
          roles = ['comite'];
          break;
      }
      
      // Papéis globais não têm manager nem mentor
      managerId = null;
      mentorId = null;
    }

    return {
      name: createUserDto.name,
      email: createUserDto.email,
      passwordHash,
      roles: JSON.stringify(roles),
      jobTitle: createUserDto.jobTitle,
      seniority: createUserDto.seniority,
      careerTrack: createUserDto.careerTrack,
      businessUnit: createUserDto.businessUnit,
      managerId,
      mentorId,
      isActive: true,
      // Campos temporários (legacy) - serão migrados
      projects: createUserDto.userType === UserType.PROJECT_MEMBER 
        ? JSON.stringify(createUserDto.projectAssignments?.map(p => p.projectId) || [])
        : null,
      directReports: null,
    };
  }

  /**
   * Cria role assignment global para papéis globais
   * @param userId - ID do usuário criado
   * @param userType - Tipo do usuário
   */
  private async createGlobalRoleAssignment(userId: string, userType: UserType): Promise<void> {
    let role: string;

    switch (userType) {
      case UserType.ADMIN:
        role = 'ADMIN';
        break;
      case UserType.RH:
        role = 'RH';
        break;
      case UserType.COMITE:
        role = 'COMMITTEE';
        break;
      default:
        throw new BadRequestException(`Tipo de usuário inválido para role global: ${userType}`);
    }

    await this.prisma.userRoleAssignment.create({
      data: {
        userId,
        role: role as any
      }
    });

    console.log(`✅ Role global ${role} atribuído ao usuário ${userId}`);
  }

  /**
   * Encontra o gestor de um projeto
   * @param projectId - ID do projeto
   * @returns Gestor do projeto ou null
   */
  private async findProjectManager(projectId: string): Promise<{ id: string; name: string } | null> {
    // Buscar na nova estrutura UserProjectRole
    const managerRole = await this.prisma.userProjectRole.findFirst({
      where: {
        projectId,
        role: 'MANAGER'
      },
      include: {
        user: {
          select: {
            id: true,
            name: true,
            isActive: true
          }
        }
      }
    });

    if (managerRole && managerRole.user.isActive) {
      return {
        id: managerRole.user.id,
        name: managerRole.user.name
      };
    }

    // Fallback: buscar na estrutura legacy
    const allUsers = await this.prisma.user.findMany({
      where: {
        isActive: true,
        projects: { contains: projectId }
      },
      select: {
        id: true,
        name: true,
        roles: true
      }
    });

    for (const user of allUsers) {
      const userRoles = JSON.parse(user.roles) as string[];
      if (userRoles.includes('gestor')) {
        return {
          id: user.id,
          name: user.name
        };
      }
    }

    return null;
  }

  /**
   * Cria os relacionamentos do usuário (apenas para project_member)
   * @param userId - ID do usuário criado
   * @param createUserDto - Dados originais
   */
  private async createUserRelationships(userId: string, createUserDto: CreateUserDto): Promise<void> {
    if (!createUserDto.projectAssignments) {
      return;
    }

    // Criar UserProjectAssignments
    for (const assignment of createUserDto.projectAssignments) {
      await this.prisma.userProjectAssignment.create({
        data: {
          userId,
          projectId: assignment.projectId
        }
      });

      // Criar UserProjectRole
      const role = assignment.roleInProject === 'gestor' ? 'MANAGER' : 'COLLABORATOR';
      await this.prisma.userProjectRole.create({
        data: {
          userId,
          projectId: assignment.projectId,
          role
        }
      });

      // Criar UserRoleAssignment para colaborador (todos membros de projeto são colaboradores)
      await this.prisma.userRoleAssignment.upsert({
        where: {
          userId_role: {
            userId,
            role: 'COLLABORATOR'
          }
        },
        update: {},
        create: {
          userId,
          role: 'COLLABORATOR'
        }
      });

      // Criar UserRoleAssignment para gestor (se aplicável)
      if (assignment.roleInProject === 'gestor') {
        await this.prisma.userRoleAssignment.upsert({
          where: {
            userId_role: {
              userId,
              role: 'MANAGER'
            }
          },
          update: {},
          create: {
            userId,
            role: 'MANAGER'
          }
        });
      }
    }

    // Atualizar directReports dos projetos onde é gestor
    await this.updateDirectReports(userId, createUserDto);
  }

  /**
   * Atualiza os directReports dos gestores
   * @param userId - ID do novo usuário
   * @param createUserDto - Dados do usuário
   */
  private async updateDirectReports(userId: string, createUserDto: CreateUserDto): Promise<void> {
    if (!createUserDto.projectAssignments) {
      return;
    }

    const managerAssignments = createUserDto.projectAssignments.filter(
      assignment => assignment.roleInProject === 'gestor'
    );

    for (const managerAssignment of managerAssignments) {
      // Buscar todos os colaboradores do projeto que não têm manager ou têm manager inativo
      const collaborators = await this.prisma.userProjectRole.findMany({
        where: {
          projectId: managerAssignment.projectId,
          role: 'COLLABORATOR',
          userId: { not: userId }
        },
        include: {
          user: {
            select: {
              id: true,
              name: true,
              isActive: true,
              managerId: true
            }
          }
        }
      });

      // Filtrar colaboradores ativos que não têm manager ou têm manager inativo
      const collaboratorsNeedingManager: typeof collaborators = [];
      
      for (const collaborator of collaborators) {
        if (!collaborator.user.isActive) continue;
        
        // Se não tem manager, precisa de um
        if (!collaborator.user.managerId) {
          collaboratorsNeedingManager.push(collaborator);
          continue;
        }
        
        // Se tem manager, verificar se o manager ainda está ativo e ainda é gestor do projeto
        const currentManager = await this.prisma.user.findUnique({
          where: { id: collaborator.user.managerId }
        });
        
        if (!currentManager || !currentManager.isActive) {
          collaboratorsNeedingManager.push(collaborator);
          continue;
        }
        
        // Verificar se o manager atual ainda é gestor deste projeto
        const managerRole = await this.prisma.userProjectRole.findFirst({
          where: {
            userId: collaborator.user.managerId,
            projectId: managerAssignment.projectId,
            role: 'MANAGER'
          }
        });
        
        if (!managerRole) {
          collaboratorsNeedingManager.push(collaborator);
        }
      }
      
      if (collaboratorsNeedingManager.length > 0) {
        const directReportsIds = collaboratorsNeedingManager.map(c => c.user.id);

        // 1. Atualizar o directReports do novo gestor
        const currentUser = await this.prisma.user.findUnique({
          where: { id: userId },
          select: { directReports: true }
        });
        
        let existingDirectReports: string[] = [];
        if (currentUser?.directReports) {
          existingDirectReports = JSON.parse(currentUser.directReports);
        }
        
        // Combinar com os novos direct reports (evitar duplicatas)
        const allDirectReports = [...new Set([...existingDirectReports, ...directReportsIds])];
        
        await this.prisma.user.update({
          where: { id: userId },
          data: {
            directReports: JSON.stringify(allDirectReports)
          }
        });

        // 2. Atualizar o managerId de todos os colaboradores para apontar para o novo gestor
        await this.prisma.user.updateMany({
          where: {
            id: { in: directReportsIds },
            isActive: true
          },
          data: {
            managerId: userId
          }
        });

        console.log(`🔄 Atualizado managerId de ${directReportsIds.length} colaboradores do projeto ${managerAssignment.projectId} para apontar para o gestor ${userId}`);
      } else {
        console.log(`ℹ️ Todos os colaboradores do projeto ${managerAssignment.projectId} já têm um gestor ativo`);
      }
    }
  }

  /**
   * Busca o perfil completo de um usuário
   * @param userId - ID do usuário
   * @returns Perfil completo do usuário
   */
  async getUserProfile(userId: string): Promise<UserProfileDto> {
    const user = await this.prisma.user.findUnique({
      where: { id: userId }
    });

    if (!user) {
      throw new NotFoundException('Usuário não encontrado');
    }

    // Buscar roles de projetos
    const projectRoles = await this.getProjectRoles(userId);

    // Buscar nome do mentor
    let mentorName: string | undefined;
    if (user.mentorId) {
      const mentor = await this.prisma.user.findUnique({
        where: { id: user.mentorId },
        select: { name: true }
      });
      mentorName = mentor?.name || undefined;
    }

    // Buscar nome do manager
    let managerName: string | undefined;
    if (user.managerId) {
      const manager = await this.prisma.user.findUnique({
        where: { id: user.managerId },
        select: { name: true }
      });
      managerName = manager?.name || undefined;
    }

    // Buscar nomes dos direct reports
    let directReportsNames: string[] | undefined;
    if (user.directReports) {
      const directReportsIds = JSON.parse(user.directReports) as string[];
      const directReports = await this.prisma.user.findMany({
        where: {
          id: { in: directReportsIds },
          isActive: true
        },
        select: { name: true }
      });
      directReportsNames = directReports.map(dr => dr.name);
    }

    return {
      id: user.id,
      name: user.name,
      email: user.email,
      roles: JSON.parse(user.roles) as string[],
      jobTitle: user.jobTitle,
      seniority: user.seniority,
      careerTrack: user.careerTrack,
      businessUnit: user.businessUnit,
      projectRoles,
      managerId: user.managerId || undefined,
      managerName,
      directReports: user.directReports ? JSON.parse(user.directReports) : undefined,
      directReportsNames,
      mentorId: user.mentorId || undefined,
      mentorName,
      isActive: user.isActive,
      createdAt: user.createdAt,
      updatedAt: user.updatedAt
    };
  }

  /**
   * Busca as roles de projeto de um usuário
   * @param userId - ID do usuário
   * @returns Array de roles por projeto
   */
  private async getProjectRoles(userId: string): Promise<{ projectId: string; projectName: string; roles: string[] }[]> {
    const assignments = await this.prisma.userProjectAssignment.findMany({
      where: { userId },
      include: {
        project: {
          select: {
            id: true,
            name: true,
            isActive: true
          }
        }
      }
    });

    const projectRoles: { projectId: string; projectName: string; roles: string[] }[] = [];
    
    for (const assignment of assignments) {
      if (!assignment.project.isActive) continue;

      const roles = await this.prisma.userProjectRole.findMany({
        where: {
          userId,
          projectId: assignment.project.id
        },
        select: { role: true }
      });

      const roleNames = roles.map(r => r.role.toString());

      projectRoles.push({
        projectId: assignment.project.id,
        projectName: assignment.project.name,
        roles: roleNames
      });
    }

    return projectRoles;
  }

  /**
   * Busca todos os usuários do sistema (apenas para RH/Admin)
   * @returns Lista de todos os usuários com informações básicas
   */
  async getAllUsers() {
    const users = await this.prisma.user.findMany({
      select: {
        id: true,
        name: true,
        email: true,
        roles: true,
        jobTitle: true,
        seniority: true,
        careerTrack: true,
        businessUnit: true,
        isActive: true,
        createdAt: true,
        updatedAt: true,
        managerId: true,
        directReports: true,
      },
      orderBy: [
        { businessUnit: 'asc' },
        { name: 'asc' }
      ]
    });

    // Buscar nomes dos managers para cada usuário
    const managerIds = users
      .map(user => user.managerId)
      .filter(id => id !== null) as string[];

    const managers = await this.prisma.user.findMany({
      where: { id: { in: managerIds } },
      select: { id: true, name: true }
    });

    const managerMap = new Map(managers.map(m => [m.id, m.name]));

    return users.map(user => ({
      id: user.id,
      name: user.name,
      email: user.email,
      roles: JSON.parse(user.roles) as string[],
      jobTitle: user.jobTitle,
      seniority: user.seniority,
      careerTrack: user.careerTrack,
      businessUnit: user.businessUnit,
      isActive: user.isActive,
      createdAt: user.createdAt,
      updatedAt: user.updatedAt,
      managerName: user.managerId ? managerMap.get(user.managerId) || null : null,
      directReportsCount: user.directReports ? JSON.parse(user.directReports).length : 0
    }));
  }

  /**
   * Busca todos os usuários do sistema com progresso de avaliações (apenas para RH/Admin)
   * @returns Lista de todos os usuários com informações básicas e progresso de avaliações
   */
  async getAllUsersWithEvaluationProgress() {
    // Primeiro, buscar o ciclo ativo
    const activeCycle = await this.prisma.evaluationCycle.findFirst({
      where: { status: 'OPEN' },
      select: { name: true }
    });

    if (!activeCycle) {
      throw new NotFoundException('Nenhum ciclo ativo encontrado');
    }

    const users = await this.prisma.user.findMany({
      select: {
        id: true,
        name: true,
        email: true,
        roles: true,
        jobTitle: true,
        seniority: true,
        careerTrack: true,
        businessUnit: true,
        isActive: true,
        createdAt: true,
        updatedAt: true,
        managerId: true,
        directReports: true,
        mentorId: true,
      },
      orderBy: [
        { businessUnit: 'asc' },
        { name: 'asc' }
      ]
    });

    // Buscar todas as avaliações do ciclo ativo
    const [
      selfAssessments,
      assessments360,
      managerAssessmentsReceived,
      mentoringAssessmentsReceived,
      referenceFeedbacksReceived,
      committeeAssessments,
      managersAndMentors
    ] = await Promise.all([
      // Autoavaliações
      this.prisma.selfAssessment.findMany({
        where: { cycle: activeCycle.name },
        select: { 
          authorId: true, 
          status: true, 
          submittedAt: true 
        }
      }),

      // Avaliações 360 (contagem por usuário avaliado)
      this.prisma.assessment360.findMany({
        where: { 
          cycle: activeCycle.name,
          status: 'SUBMITTED'
        },
        select: { evaluatedUserId: true }
      }),

      // Avaliações de gestor recebidas
      this.prisma.managerAssessment.findMany({
        where: { cycle: activeCycle.name },
        select: { 
          evaluatedUserId: true, 
          status: true, 
          submittedAt: true 
        }
      }),

      // Avaliações de mentoring recebidas (contagem por mentor)
      this.prisma.mentoringAssessment.findMany({
        where: { 
          cycle: activeCycle.name,
          status: 'SUBMITTED'
        },
        select: { mentorId: true }
      }),

      // Feedback de referência recebidos (contagem por usuário referenciado)
      this.prisma.referenceFeedback.findMany({
        where: { 
          cycle: activeCycle.name,
          status: 'SUBMITTED'
        },
        select: { referencedUserId: true }
      }),

      // Avaliações de comitê
      this.prisma.committeeAssessment.findMany({
        where: { cycle: activeCycle.name },
        select: { 
          evaluatedUserId: true, 
          status: true, 
          submittedAt: true 
        }
      }),

      // Buscar nomes dos gestores e mentores
      this.prisma.user.findMany({
        where: { 
          id: { 
            in: [
              ...users.map(user => user.managerId).filter(id => id !== null) as string[],
              ...users.map(user => user.mentorId).filter(id => id !== null) as string[]
            ]
          }
        },
        select: { id: true, name: true }
      })
    ]);

    // Criar maps para acesso rápido
    const managerAndMentorMap = new Map(managersAndMentors.map(m => [m.id, m.name]));
    
    const selfAssessmentMap = new Map(
      selfAssessments.map(sa => [sa.authorId, sa])
    );

    const assessments360Map = new Map<string, number>();
    assessments360.forEach(a => {
      const count = assessments360Map.get(a.evaluatedUserId) || 0;
      assessments360Map.set(a.evaluatedUserId, count + 1);
    });

    const managerAssessmentMap = new Map(
      managerAssessmentsReceived.map(ma => [ma.evaluatedUserId, ma])
    );

    const mentoringAssessmentMap = new Map<string, number>();
    mentoringAssessmentsReceived.forEach(ma => {
      const count = mentoringAssessmentMap.get(ma.mentorId) || 0;
      mentoringAssessmentMap.set(ma.mentorId, count + 1);
    });

    const referenceFeedbackMap = new Map<string, number>();
    referenceFeedbacksReceived.forEach(rf => {
      const count = referenceFeedbackMap.get(rf.referencedUserId) || 0;
      referenceFeedbackMap.set(rf.referencedUserId, count + 1);
    });

    const committeeAssessmentMap = new Map(
      committeeAssessments.map(ca => [ca.evaluatedUserId, ca])
    );

    return users.map(user => {
      const selfAssessment = selfAssessmentMap.get(user.id);
      const managerAssessment = managerAssessmentMap.get(user.id);
      const committeeAssessment = committeeAssessmentMap.get(user.id);
      
      return {
        id: user.id,
        name: user.name,
        email: user.email,
        roles: JSON.parse(user.roles) as string[],
        jobTitle: user.jobTitle,
        seniority: user.seniority,
        careerTrack: user.careerTrack,
        businessUnit: user.businessUnit,
        isActive: user.isActive,
        createdAt: user.createdAt,
        updatedAt: user.updatedAt,
        managerName: user.managerId ? managerAndMentorMap.get(user.managerId) || null : null,
        mentorName: user.mentorId ? managerAndMentorMap.get(user.mentorId) || null : null,
        directReportsCount: user.directReports ? JSON.parse(user.directReports).length : 0,
        evaluationProgress: {
          selfAssessment: {
            status: selfAssessment?.status || 'PENDENTE',
            submittedAt: selfAssessment?.submittedAt || null
          },
          assessments360Received: assessments360Map.get(user.id) || 0,
          managerAssessment: {
            status: managerAssessment?.status || 'PENDENTE',
            submittedAt: managerAssessment?.submittedAt || null
          },
          mentoringAssessmentsReceived: mentoringAssessmentMap.get(user.id) || 0,
          referenceFeedbacksReceived: referenceFeedbackMap.get(user.id) || 0,
          committeeAssessment: {
            status: committeeAssessment?.status || 'PENDING',
            submittedAt: committeeAssessment?.submittedAt || null
          }
        }
      };
    });
  }

  /**
   * Busca dados detalhados de avaliação de um colaborador sem restrição de fase
   * @param userId - ID do usuário
   * @returns Dados detalhados de avaliação do colaborador
   */
  async getCollaboratorEvaluationDetails(userId: string): Promise<any> {
    // Buscar o ciclo ativo
    const activeCycle = await this.prisma.evaluationCycle.findFirst({
      where: { status: 'OPEN' },
      select: { name: true, phase: true }
    });

    if (!activeCycle) {
      throw new NotFoundException('Nenhum ciclo ativo encontrado');
    }

    // Buscar dados do colaborador
    const collaborator = await this.prisma.user.findUnique({
      where: { id: userId },
      select: {
        id: true,
        name: true,
        email: true,
        jobTitle: true,
        seniority: true,
        careerTrack: true,
        businessUnit: true,
        isActive: true
      }
    });

    if (!collaborator) {
      throw new NotFoundException('Colaborador não encontrado');
    }

    // Buscar todas as avaliações do ciclo ativo (RECEBIDAS E ENVIADAS)
    const [
      selfAssessment,
      assessments360Received,
      assessments360Sent,
      managerAssessmentsReceived,
      managerAssessmentsSent,
      mentoringAssessmentsReceived,
      mentoringAssessmentsSent,
      referenceFeedbacksReceived,
      referenceFeedbacksSent,
      committeeAssessment,
    ] = await Promise.all([
      // Autoavaliação
      this.prisma.selfAssessment.findFirst({
        where: {
          authorId: userId,
          cycle: activeCycle.name,
        },
        include: { answers: true },
      }),

      // Avaliações 360 recebidas
      this.prisma.assessment360.findMany({
        where: {
          evaluatedUserId: userId,
          cycle: activeCycle.name,
          status: 'SUBMITTED',
        },
        include: {
          author: {
            select: { id: true, name: true, email: true, jobTitle: true },
          },
        },
        orderBy: { createdAt: 'desc' },
      }),

      // Avaliações 360 enviadas
      this.prisma.assessment360.findMany({
        where: {
          authorId: userId,
          cycle: activeCycle.name,
          status: 'SUBMITTED',
        },
        include: {
          evaluatedUser: {
            select: { id: true, name: true, email: true, jobTitle: true },
          },
        },
        orderBy: { createdAt: 'desc' },
      }),

      // Avaliações de gestor recebidas
      this.prisma.managerAssessment.findMany({
        where: {
          evaluatedUserId: userId,
          cycle: activeCycle.name,
        },
        include: {
          author: {
            select: { id: true, name: true, email: true, jobTitle: true },
          },
          answers: true,
        },
        orderBy: { createdAt: 'desc' },
      }),

      // Avaliações de gestor enviadas
      this.prisma.managerAssessment.findMany({
        where: {
          authorId: userId,
          cycle: activeCycle.name,
          status: 'SUBMITTED',
        },
        include: {
          evaluatedUser: {
            select: { id: true, name: true, email: true, jobTitle: true },
          },
          answers: true,
        },
        orderBy: { createdAt: 'desc' },
      }),

      // Avaliações de mentoring recebidas
      this.prisma.mentoringAssessment.findMany({
        where: {
          mentorId: userId,
          cycle: activeCycle.name,
          status: 'SUBMITTED',
        },
        include: {
          author: {
            select: { id: true, name: true, email: true, jobTitle: true },
          },
        },
        orderBy: { createdAt: 'desc' },
      }),

      // Avaliações de mentoring enviadas
      this.prisma.mentoringAssessment.findMany({
        where: {
          authorId: userId,
          cycle: activeCycle.name,
          status: 'SUBMITTED',
        },
        include: {
          mentor: {
            select: { id: true, name: true, email: true, jobTitle: true },
          },
        },
        orderBy: { createdAt: 'desc' },
      }),

      // Feedbacks de referência recebidos
      this.prisma.referenceFeedback.findMany({
        where: {
          referencedUserId: userId,
          cycle: activeCycle.name,
          status: 'SUBMITTED',
        },
        include: {
          author: {
            select: { id: true, name: true, email: true, jobTitle: true },
          },
        },
        orderBy: { createdAt: 'desc' },
      }),

      // Feedbacks de referência enviados
      this.prisma.referenceFeedback.findMany({
        where: {
          authorId: userId,
          cycle: activeCycle.name,
          status: 'SUBMITTED',
        },
        include: {
          referencedUser: {
            select: { id: true, name: true, email: true, jobTitle: true },
          },
        },
        orderBy: { createdAt: 'desc' },
      }),

      // Avaliação de comitê existente
      this.prisma.committeeAssessment.findFirst({
        where: {
          evaluatedUserId: userId,
          cycle: activeCycle.name,
        },
        include: {
          author: {
            select: { id: true, name: true, email: true },
          },
        },
      }),
    ]);

    // Calcular médias das avaliações
    const calculateSelfAssessmentAverage = (assessment: any) => {
      if (!assessment?.answers?.length) return null;
      const total = assessment.answers.reduce((sum: number, answer: any) => sum + answer.score, 0);
      return Math.round((total / assessment.answers.length) * 10) / 10; // 1 casa decimal
    };

    const calculateAverage = (assessments: any[], scoreField: string) => {
      if (!assessments.length) return null;
      const total = assessments.reduce((sum, assessment) => sum + (assessment[scoreField] || 0), 0);
      return Math.round((total / assessments.length) * 10) / 10; // 1 casa decimal
    };

    const calculateManagerAssessmentAverage = (assessments: any[]) => {
      if (!assessments.length) return null;
      const allScores: number[] = [];
      
      assessments.forEach(assessment => {
        if (assessment.answers?.length) {
          assessment.answers.forEach((answer: any) => {
            allScores.push(answer.score);
          });
        }
      });
      
      if (allScores.length === 0) return null;
      const total = allScores.reduce((sum, score) => sum + score, 0);
      return Math.round((total / allScores.length) * 10) / 10;
    };

    // Calcular médias
    const selfAssessmentAverage = calculateSelfAssessmentAverage(selfAssessment);
    const assessment360Average = calculateAverage(assessments360Received, 'overallScore');
    const managerAssessmentAverage = calculateManagerAssessmentAverage(managerAssessmentsReceived);
    const mentoringAverage = calculateAverage(mentoringAssessmentsReceived, 'score');

    const totalAssessmentsReceived =
      (selfAssessment ? 1 : 0) +
      assessments360Received.length +
      managerAssessmentsReceived.length +
      mentoringAssessmentsReceived.length +
      referenceFeedbacksReceived.length;

    // Gerar resumo personalizado
    const generateSummary = () => {
      const parts: string[] = [];
      if (selfAssessmentAverage) parts.push(`Autoavaliação: ${selfAssessmentAverage}`);
      if (assessment360Average) parts.push(`Avaliação 360: ${assessment360Average}`);
      if (managerAssessmentAverage) parts.push(`Avaliação Gestor: ${managerAssessmentAverage}`);
      if (mentoringAverage) parts.push(`Mentoring: ${mentoringAverage}`);
      
      if (parts.length === 0) return 'Aguardando avaliações para análise';
      
      return `Médias recebidas - ${parts.join(', ')}. Total de ${totalAssessmentsReceived} avaliações.`;
    };

    return {
      cycle: activeCycle.name,
      currentPhase: activeCycle.phase,
      collaborator,
      evaluationScores: {
        selfAssessment: selfAssessmentAverage,
        assessment360: assessment360Average,
        managerAssessment: managerAssessmentAverage,
        mentoring: mentoringAverage
      },
      customSummary: generateSummary(),
      // Avaliações recebidas
      selfAssessment,
      assessments360Received,
      managerAssessmentsReceived,
      mentoringAssessmentsReceived,
      referenceFeedbacksReceived,
      committeeAssessment,
      // Avaliações enviadas
      assessments360Sent,
      managerAssessmentsSent,
      mentoringAssessmentsSent,
      referenceFeedbacksSent,
      summary: {
        totalAssessmentsReceived,
        totalAssessmentsSent: assessments360Sent.length + managerAssessmentsSent.length + mentoringAssessmentsSent.length + referenceFeedbacksSent.length,
        hasCommitteeAssessment: !!committeeAssessment,
        isEqualizationComplete: !!committeeAssessment, // Se tem avaliação de comitê, a equalização está completa
      },
    };
  }

  /**
<<<<<<< HEAD
   * Busca dados para a matriz 9-box de talento (apenas RH)
   * @param cycle - Ciclo de avaliação (opcional, usa o ativo se não fornecido)
   * @returns Dados da matriz com posições dos colaboradores
   */
  async getTalentMatrixData(cycle?: string): Promise<any> {
    try {
      // Buscar ciclo ativo se não fornecido
      let activeCycle: string;
      if (cycle) {
        activeCycle = cycle;
      } else {
        const activeCycleData = await this.prisma.evaluationCycle.findFirst({
          where: { status: 'OPEN' },
          select: { name: true }
        });
        
        if (!activeCycleData) {
          // Se não há ciclo ativo, usar um padrão
          activeCycle = '2025.1';
        } else {
          activeCycle = activeCycleData.name;
        }
      }

    // Buscar todos os usuários ativos que são colaboradores (incluindo gestores e comitê que também são colaboradores)
    const collaborators = await this.prisma.user.findMany({
      where: { 
        isActive: true,
        OR: [
          { roles: { contains: 'colaborador' } },
          { roles: { contains: 'gestor' } },
          { roles: { contains: 'comite' } }
        ]
=======
   * Busca usuários potenciais para serem mentores
   * Retorna usuários ativos que não são mentores de ninguém ainda
   */
  async getPotentialMentors(): Promise<UserSummary[]> {
    // Buscar todos os usuários ativos
    const allUsers = await this.prisma.user.findMany({
      where: {
        isActive: true,
>>>>>>> a8a2eda4
      },
      select: {
        id: true,
        name: true,
<<<<<<< HEAD
        jobTitle: true,
        businessUnit: true,
        seniority: true,
        careerTrack: true,
      },
      orderBy: { name: 'asc' }
    });

    // Buscar todas as avaliações do ciclo em paralelo
    const [
      selfAssessments,
      managerAssessments,
      assessments360,
      committeeAssessments
    ] = await Promise.all([
      // Autoavaliações
      this.prisma.selfAssessment.findMany({
        where: { cycle: activeCycle, status: 'SUBMITTED' },
        include: { answers: true }
      }),

      // Avaliações de gestor
      this.prisma.managerAssessment.findMany({
        where: { cycle: activeCycle, status: 'SUBMITTED' },
        include: { answers: true }
      }),

      // Avaliações 360
      this.prisma.assessment360.findMany({
        where: { cycle: activeCycle, status: 'SUBMITTED' }
      }),

      // Avaliações do comitê
      this.prisma.committeeAssessment.findMany({
        where: { cycle: activeCycle, status: 'SUBMITTED' }
      })
    ]);

    // Verificar se há avaliações suficientes para gerar a matriz
    const totalEvaluations = selfAssessments.length + managerAssessments.length + assessments360.length + committeeAssessments.length;
    
    if (totalEvaluations === 0) {
      return {
        cycle: activeCycle,
        positions: [],
        stats: {
          totalCollaborators: 0,
          categoryDistribution: {},
          businessUnitDistribution: {},
          topTalents: 0,
          lowPerformers: 0
        },
        generatedAt: new Date(),
        hasInsufficientData: true,
        message: `Não há avaliações disponíveis para o ciclo ${activeCycle}. A matriz será gerada quando houver dados suficientes de avaliações.`
      };
    }

    // Processar dados apenas para colaboradores que têm pelo menos uma avaliação
    const positions = collaborators.filter(collaborator => {
      const selfAssessment = selfAssessments.find(sa => sa.authorId === collaborator.id);
      const managerAssessment = managerAssessments.find(ma => ma.evaluatedUserId === collaborator.id);
      const assessments360ForUser = assessments360.filter(a => a.evaluatedUserId === collaborator.id);
      const committeeAssessment = committeeAssessments.find(ca => ca.evaluatedUserId === collaborator.id);
      
      // Incluir apenas se tiver pelo menos uma avaliação
      return selfAssessment || managerAssessment || assessments360ForUser.length > 0 || committeeAssessment;
    }).map(collaborator => {
      const selfAssessment = selfAssessments.find(sa => sa.authorId === collaborator.id);
      const managerAssessment = managerAssessments.find(ma => ma.evaluatedUserId === collaborator.id);
      const assessments360ForUser = assessments360.filter(a => a.evaluatedUserId === collaborator.id);
      const committeeAssessment = committeeAssessments.find(ca => ca.evaluatedUserId === collaborator.id);

      // Calcular scores (agora sabemos que há pelo menos uma avaliação)
      const performanceScore = this.calculatePerformanceScore(
        selfAssessment,
        managerAssessment,
        assessments360ForUser
      );

      const potentialScore = this.calculatePotentialScore(
        collaborator,
        selfAssessment,
        managerAssessment,
        assessments360ForUser
      );

      // Determinar posição na matriz
      const matrixData = this.determineMatrixPosition(performanceScore, potentialScore);

      // Gerar iniciais
      const initials = collaborator.name
        .split(' ')
        .map(n => n[0])
        .join('')
        .slice(0, 2)
        .toUpperCase();

      return {
        id: collaborator.id,
        name: collaborator.name,
        jobTitle: collaborator.jobTitle,
        businessUnit: collaborator.businessUnit,
        seniority: collaborator.seniority,
        performanceScore,
        potentialScore,
        matrixPosition: matrixData.position,
        matrixLabel: matrixData.label,
        matrixColor: matrixData.color,
        initials,
        evaluationDetails: {
          selfAssessmentScore: selfAssessment ? this.calculateSelfAssessmentAverage(selfAssessment) : null,
          managerAssessmentScore: managerAssessment ? this.calculateManagerAssessmentAverage([managerAssessment]) : null,
          assessment360Score: assessments360ForUser.length > 0 ? this.calculateAssessment360Average(assessments360ForUser) : null,
          committeeScore: committeeAssessment?.finalScore || null,
          totalEvaluations: [selfAssessment, managerAssessment, ...assessments360ForUser, committeeAssessment].filter(Boolean).length
        }
      };
    });

    // Calcular estatísticas
    const stats = this.calculateMatrixStats(positions);

    return {
      cycle: activeCycle,
      positions,
      stats,
      generatedAt: new Date(),
      hasInsufficientData: false
    };
    } catch (error) {
      console.error('Erro ao gerar matriz de talento:', error);
      throw error;
    }
  }



  /**
   * Calcula o score de performance baseado nas avaliações
   */
  private calculatePerformanceScore(selfAssessment: any, managerAssessment: any, assessments360: any[]): number {
    // Calcular scores individuais
    let selfScore: number | null = null;
    let managerScore: number | null = null;
    let score360: number | null = null;

    if (selfAssessment?.answers?.length) {
      selfScore = selfAssessment.answers.reduce((sum: number, answer: any) => sum + answer.score, 0) / selfAssessment.answers.length;
    }

    if (managerAssessment?.answers?.length) {
      managerScore = managerAssessment.answers.reduce((sum: number, answer: any) => sum + answer.score, 0) / managerAssessment.answers.length;
    }

    if (assessments360.length > 0) {
      score360 = assessments360.reduce((sum, a) => sum + a.overallScore, 0) / assessments360.length;
    }

    // Se não há avaliações, não incluir na matriz (será filtrado)
    if (!selfScore && !managerScore && !score360) {
      return 0; // Indica dados insuficientes
    }

    // Redistribuir pesos dinamicamente baseado nas avaliações disponíveis
    let totalWeightedScore = 0;
    let totalWeight = 0;

    // Autoavaliação (peso base 20%)
    if (selfScore !== null) {
      const weight = managerScore !== null ? 0.2 : 0.4; // Se não há gestor, aumenta para 40%
      totalWeightedScore += selfScore * weight;
      totalWeight += weight;
    }

    // Avaliação do gestor (peso base 50%)
    if (managerScore !== null) {
      totalWeightedScore += managerScore * 0.5;
      totalWeight += 0.5;
    }

    // Avaliações 360 (peso base 30%)
    if (score360 !== null) {
      const weight = managerScore !== null ? 0.3 : 0.6; // Se não há gestor, aumenta para 60%
      totalWeightedScore += score360 * weight;
      totalWeight += weight;
    }

    // Normalizar pela soma dos pesos (deve ser sempre 1.0)
    const finalScore = totalWeightedScore / totalWeight;
    return Math.round(finalScore * 10) / 10;
  }

  /**
   * Calcula o score de potencial baseado em critérios específicos e dados do colaborador
   */
  private calculatePotentialScore(collaborator: any, selfAssessment: any, managerAssessment: any, assessments360: any[]): number {
    const potentialFactors: number[] = [];

    // Fator 1: Senioridade (júnior = mais potencial)
    const seniorityScore = this.getSeniorityPotentialScore(collaborator.seniority);
    potentialFactors.push(seniorityScore);

    // Fator 2: Critérios específicos de potencial das avaliações
    const criteriaScore = this.getPotentialCriteriaScore(selfAssessment, managerAssessment, assessments360);
    if (criteriaScore > 0) {
      potentialFactors.push(criteriaScore);
    }

    // Fator 3: Consistência nas avaliações 360 (diversidade de feedback positivo)
    if (assessments360.length >= 2) {
      const consistencyScore = this.getConsistencyScore(assessments360);
      potentialFactors.push(consistencyScore);
    }

    // Se não há dados suficientes, não incluir na matriz (será filtrado)
    if (potentialFactors.length === 0) {
      return 0; // Indica dados insuficientes
    }

    const avgScore = potentialFactors.reduce((sum, score) => sum + score, 0) / potentialFactors.length;
    return Math.round(avgScore * 10) / 10;
  }

  /**
   * Score de potencial baseado na senioridade
   */
  private getSeniorityPotentialScore(seniority: string): number {
    const seniorityMap: Record<string, number> = {
      'junior': 4.5,
      'pleno': 4.0,
      'senior': 3.5,
      'especialista': 3.0,
      'principal': 2.5,
      'staff': 2.0
    };
    
    return seniorityMap[seniority.toLowerCase()] || 3.0;
  }

  /**
   * Score de potencial baseado em critérios específicos
   */
  private getPotentialCriteriaScore(selfAssessment: any, managerAssessment: any, assessments360: any[]): number {
    // Critérios que indicam potencial
    const potentialCriteria = ['capacidade-aprender', 'team-player', 'resiliencia-adversidades'];
    const scores: number[] = [];

    // Verificar critérios na avaliação do gestor (mais peso)
    if (managerAssessment?.answers) {
      const potentialAnswers = managerAssessment.answers.filter((answer: any) => 
        potentialCriteria.includes(answer.criterionId)
      );
      if (potentialAnswers.length > 0) {
        const avgScore = potentialAnswers.reduce((sum: number, answer: any) => sum + answer.score, 0) / potentialAnswers.length;
        scores.push(avgScore * 0.6); // 60% peso
      }
    }

    // Verificar critérios na autoavaliação
    if (selfAssessment?.answers) {
      const potentialAnswers = selfAssessment.answers.filter((answer: any) => 
        potentialCriteria.includes(answer.criterionId)
      );
      if (potentialAnswers.length > 0) {
        const avgScore = potentialAnswers.reduce((sum: number, answer: any) => sum + answer.score, 0) / potentialAnswers.length;
        scores.push(avgScore * 0.4); // 40% peso
      }
    }

    return scores.length > 0 ? scores.reduce((sum, score) => sum + score, 0) : 0;
  }

  /**
   * Score de consistência baseado na variação das avaliações 360
   */
  private getConsistencyScore(assessments360: any[]): number {
    if (assessments360.length < 2) return 3;

    const scores = assessments360.map(a => a.overallScore);
    const avg = scores.reduce((sum, score) => sum + score, 0) / scores.length;
    const variance = scores.reduce((sum, score) => sum + Math.pow(score - avg, 2), 0) / scores.length;
    
    // Menor variância = maior consistência = maior potencial
    if (variance <= 0.5) return 4.5; // Muito consistente
    if (variance <= 1.0) return 4.0; // Consistente
    if (variance <= 1.5) return 3.5; // Moderadamente consistente
    return 3.0; // Inconsistente
  }

  /**
   * Determina a posição na matriz 9-box baseado nos scores
   */
  private determineMatrixPosition(performance: number, potential: number): { position: number, label: string, color: string } {
    // Normalizar scores para grid 3x3
    const perfLevel = performance <= 2.5 ? 1 : performance <= 3.5 ? 2 : 3;
    const potLevel = potential <= 2.5 ? 1 : potential <= 3.5 ? 2 : 3;

    // Mapeamento da matriz 9-box
    const matrixMap: Record<string, { position: number, label: string, color: string }> = {
      '3-3': { position: 1, label: 'Estrelas', color: '#22c55e' },           // Alto Perf, Alto Pot
      '3-2': { position: 2, label: 'Talentos', color: '#84cc16' },          // Alto Perf, Médio Pot
      '3-1': { position: 3, label: 'Questionáveis', color: '#eab308' },     // Alto Perf, Baixo Pot
      '2-3': { position: 4, label: 'Especialistas', color: '#3b82f6' },     // Médio Perf, Alto Pot
      '2-2': { position: 5, label: 'Consistentes', color: '#6b7280' },      // Médio Perf, Médio Pot
      '2-1': { position: 6, label: 'Trabalhadores', color: '#f59e0b' },     // Médio Perf, Baixo Pot
      '1-3': { position: 7, label: 'Potenciais', color: '#8b5cf6' },        // Baixo Perf, Alto Pot
      '1-2': { position: 8, label: 'Inconsistentes', color: '#ef4444' },    // Baixo Perf, Médio Pot
      '1-1': { position: 9, label: 'Baixo Desempenho', color: '#dc2626' }   // Baixo Perf, Baixo Pot
    };

    const key = `${perfLevel}-${potLevel}`;
    return matrixMap[key] || { position: 5, label: 'Consistentes', color: '#6b7280' };
  }

  /**
   * Calcula estatísticas da matriz
   */
  private calculateMatrixStats(positions: any[]): any {
    const totalCollaborators = positions.length;
    
    // Distribuição por categoria
    const categoryDistribution: Record<string, number> = {};
    positions.forEach(pos => {
      categoryDistribution[pos.matrixLabel] = (categoryDistribution[pos.matrixLabel] || 0) + 1;
    });

    // Distribuição por unidade de negócio
    const businessUnitDistribution: Record<string, number> = {};
    positions.forEach(pos => {
      businessUnitDistribution[pos.businessUnit] = (businessUnitDistribution[pos.businessUnit] || 0) + 1;
    });

    // Top talents (posições 1, 2, 4)
    const topTalents = positions.filter(pos => [1, 2, 4].includes(pos.matrixPosition)).length;

    // Low performers (posições 8, 9)
    const lowPerformers = positions.filter(pos => [8, 9].includes(pos.matrixPosition)).length;

    return {
      totalCollaborators,
      categoryDistribution,
      businessUnitDistribution,
      topTalents,
      lowPerformers
    };
  }

  // Métodos auxiliares existentes (adaptados)
  private calculateSelfAssessmentAverage(assessment: any): number | null {
    if (!assessment?.answers?.length) return null;
    const total = assessment.answers.reduce((sum: number, answer: any) => sum + answer.score, 0);
    return Math.round((total / assessment.answers.length) * 10) / 10;
  }

  private calculateManagerAssessmentAverage(assessments: any[]): number | null {
    if (!assessments.length) return null;
    const allScores: number[] = [];
    
    assessments.forEach(assessment => {
      if (assessment.answers?.length) {
        assessment.answers.forEach((answer: any) => {
          allScores.push(answer.score);
        });
      }
    });
    
    if (allScores.length === 0) return null;
    const total = allScores.reduce((sum, score) => sum + score, 0);
    return Math.round((total / allScores.length) * 10) / 10;
  }

  private calculateAssessment360Average(assessments: any[]): number | null {
    if (!assessments.length) return null;
    const total = assessments.reduce((sum, assessment) => sum + (assessment.overallScore || 0), 0);
    return Math.round((total / assessments.length) * 10) / 10;
  }
=======
        email: true,
        jobTitle: true,
        seniority: true,
        businessUnit: true,
      },
      orderBy: [
        { businessUnit: 'asc' },
        { name: 'asc' }
      ]
    });

    // Buscar usuários que já são mentores de alguém
    const existingMentors = await this.prisma.user.findMany({
      where: {
        mentorId: { not: null },
        isActive: true,
      },
      select: {
        mentorId: true,
      },
    });

    const mentorIds = new Set(existingMentors.map(user => user.mentorId).filter(id => id !== null));

    // Filtrar usuários que não são mentores de ninguém
    const potentialMentors = allUsers.filter(user => !mentorIds.has(user.id));

    return potentialMentors.map(user => ({
      id: user.id,
      name: user.name,
      email: user.email,
      jobTitle: user.jobTitle,
      seniority: user.seniority,
      businessUnit: user.businessUnit,
    }));
  }

  /**
   * Busca dados detalhados de um colaborador para o modal "Ver Notas"
   */
  async getCollaboratorEvaluationDetailsForModal(userId: string): Promise<any> {
    // Buscar o ciclo ativo
    const activeCycle = await this.prisma.evaluationCycle.findFirst({
      where: { status: 'OPEN' },
      select: { name: true, phase: true }
    });

    if (!activeCycle) {
      throw new NotFoundException('Nenhum ciclo ativo encontrado');
    }

    // Buscar dados do colaborador
    const collaborator = await this.prisma.user.findUnique({
      where: { id: userId },
      select: {
        id: true,
        name: true,
        email: true,
        jobTitle: true,
        seniority: true,
        careerTrack: true,
        businessUnit: true,
        isActive: true
      }
    });

    if (!collaborator) {
      throw new NotFoundException('Colaborador não encontrado');
    }

    // Buscar todas as avaliações do ciclo ativo (RECEBIDAS E ENVIADAS)
    const [
      selfAssessment,
      assessments360Received,
      assessments360Sent,
      managerAssessmentsReceived,
      managerAssessmentsSent,
      mentoringAssessmentsReceived,
      mentoringAssessmentsSent,
      referenceFeedbacksReceived,
      referenceFeedbacksSent,
      committeeAssessment,
    ] = await Promise.all([
      // Autoavaliação
      this.prisma.selfAssessment.findFirst({
        where: {
          authorId: userId,
          cycle: activeCycle.name,
        },
        include: { answers: true },
      }),

      // Avaliações 360 recebidas
      this.prisma.assessment360.findMany({
        where: {
          evaluatedUserId: userId,
          cycle: activeCycle.name,
          status: 'SUBMITTED',
        },
        include: {
          author: {
            select: { id: true, name: true, email: true, jobTitle: true },
          },
        },
        orderBy: { createdAt: 'desc' },
      }),

      // Avaliações 360 enviadas
      this.prisma.assessment360.findMany({
        where: {
          authorId: userId,
          cycle: activeCycle.name,
          status: 'SUBMITTED',
        },
        include: {
          evaluatedUser: {
            select: { id: true, name: true, email: true, jobTitle: true },
          },
        },
        orderBy: { createdAt: 'desc' },
      }),

      // Avaliações de gestor recebidas
      this.prisma.managerAssessment.findMany({
        where: {
          evaluatedUserId: userId,
          cycle: activeCycle.name,
        },
        include: {
          author: {
            select: { id: true, name: true, email: true, jobTitle: true },
          },
          answers: true,
        },
        orderBy: { createdAt: 'desc' },
      }),

      // Avaliações de gestor enviadas
      this.prisma.managerAssessment.findMany({
        where: {
          authorId: userId,
          cycle: activeCycle.name,
          status: 'SUBMITTED',
        },
        include: {
          evaluatedUser: {
            select: { id: true, name: true, email: true, jobTitle: true },
          },
          answers: true,
        },
        orderBy: { createdAt: 'desc' },
      }),

      // Avaliações de mentoring recebidas
      this.prisma.mentoringAssessment.findMany({
        where: {
          mentorId: userId,
          cycle: activeCycle.name,
          status: 'SUBMITTED',
        },
        include: {
          author: {
            select: { id: true, name: true, email: true, jobTitle: true },
          },
        },
        orderBy: { createdAt: 'desc' },
      }),

      // Avaliações de mentoring enviadas
      this.prisma.mentoringAssessment.findMany({
        where: {
          authorId: userId,
          cycle: activeCycle.name,
          status: 'SUBMITTED',
        },
        include: {
          mentor: {
            select: { id: true, name: true, email: true, jobTitle: true },
          },
        },
        orderBy: { createdAt: 'desc' },
      }),

      // Feedbacks de referência recebidos
      this.prisma.referenceFeedback.findMany({
        where: {
          referencedUserId: userId,
          cycle: activeCycle.name,
          status: 'SUBMITTED',
        },
        include: {
          author: {
            select: { id: true, name: true, email: true, jobTitle: true },
          },
        },
        orderBy: { createdAt: 'desc' },
      }),

      // Feedbacks de referência enviados
      this.prisma.referenceFeedback.findMany({
        where: {
          authorId: userId,
          cycle: activeCycle.name,
          status: 'SUBMITTED',
        },
        include: {
          referencedUser: {
            select: { id: true, name: true, email: true, jobTitle: true },
          },
        },
        orderBy: { createdAt: 'desc' },
      }),

      // Avaliação de comitê existente
      this.prisma.committeeAssessment.findFirst({
        where: {
          evaluatedUserId: userId,
          cycle: activeCycle.name,
        },
        include: {
          author: {
            select: { id: true, name: true, email: true },
          },
        },
      }),
    ]);

    // Calcular médias das avaliações
    const calculateSelfAssessmentAverage = (assessment: any) => {
      if (!assessment?.answers?.length) return null;
      const total = assessment.answers.reduce((sum: number, answer: any) => sum + answer.score, 0);
      return Math.round((total / assessment.answers.length) * 10) / 10; // 1 casa decimal
    };

    const calculateAverage = (assessments: any[], scoreField: string) => {
      if (!assessments.length) return null;
      const total = assessments.reduce((sum, assessment) => sum + (assessment[scoreField] || 0), 0);
      return Math.round((total / assessments.length) * 10) / 10; // 1 casa decimal
    };

    const calculateManagerAssessmentAverage = (assessments: any[]) => {
      if (!assessments.length) return null;
      const allScores: number[] = [];
      
      assessments.forEach(assessment => {
        if (assessment.answers?.length) {
          assessment.answers.forEach((answer: any) => {
            allScores.push(answer.score);
          });
        }
      });
      
      if (allScores.length === 0) return null;
      const total = allScores.reduce((sum, score) => sum + score, 0);
      return Math.round((total / allScores.length) * 10) / 10;
    };

    // Calcular médias
    const selfAssessmentAverage = calculateSelfAssessmentAverage(selfAssessment);
    const assessment360Average = calculateAverage(assessments360Received, 'overallScore');
    const managerAssessmentAverage = calculateManagerAssessmentAverage(managerAssessmentsReceived);
    const mentoringAverage = calculateAverage(mentoringAssessmentsReceived, 'score');

    const totalAssessmentsReceived =
      (selfAssessment ? 1 : 0) +
      assessments360Received.length +
      managerAssessmentsReceived.length +
      mentoringAssessmentsReceived.length +
      referenceFeedbacksReceived.length;

    // Gerar resumo personalizado
    const generateSummary = () => {
      const parts: string[] = [];
      if (selfAssessmentAverage) parts.push(`Autoavaliação: ${selfAssessmentAverage}`);
      if (assessment360Average) parts.push(`Avaliação 360: ${assessment360Average}`);
      if (managerAssessmentAverage) parts.push(`Avaliação Gestor: ${managerAssessmentAverage}`);
      if (mentoringAverage) parts.push(`Mentoring: ${mentoringAverage}`);
      
      if (parts.length === 0) return 'Aguardando avaliações para análise';
      
      return `Médias recebidas - ${parts.join(', ')}. Total de ${totalAssessmentsReceived} avaliações.`;
    };

    return {
      cycle: activeCycle.name,
      currentPhase: activeCycle.phase,
      collaborator,
      evaluationScores: {
        selfAssessment: selfAssessmentAverage,
        assessment360: assessment360Average,
        managerAssessment: managerAssessmentAverage,
        mentoring: mentoringAverage
      },
      customSummary: generateSummary(),
      // Avaliações recebidas
      selfAssessment,
      assessments360Received,
      managerAssessmentsReceived,
      mentoringAssessmentsReceived,
      referenceFeedbacksReceived,
      committeeAssessment,
      // Avaliações enviadas
      assessments360Sent,
      managerAssessmentsSent,
      mentoringAssessmentsSent,
      referenceFeedbacksSent,
      summary: {
        totalAssessmentsReceived,
        totalAssessmentsSent: assessments360Sent.length + managerAssessmentsSent.length + mentoringAssessmentsSent.length + referenceFeedbacksSent.length,
        hasCommitteeAssessment: !!committeeAssessment,
        isEqualizationComplete: !!committeeAssessment, // Se tem avaliação de comitê, a equalização está completa
      },
    };
  }
>>>>>>> a8a2eda4
} <|MERGE_RESOLUTION|>--- conflicted
+++ resolved
@@ -1115,7 +1115,6 @@
   }
 
   /**
-<<<<<<< HEAD
    * Busca dados para a matriz 9-box de talento (apenas RH)
    * @param cycle - Ciclo de avaliação (opcional, usa o ativo se não fornecido)
    * @returns Dados da matriz com posições dos colaboradores
@@ -1149,21 +1148,10 @@
           { roles: { contains: 'gestor' } },
           { roles: { contains: 'comite' } }
         ]
-=======
-   * Busca usuários potenciais para serem mentores
-   * Retorna usuários ativos que não são mentores de ninguém ainda
-   */
-  async getPotentialMentors(): Promise<UserSummary[]> {
-    // Buscar todos os usuários ativos
-    const allUsers = await this.prisma.user.findMany({
-      where: {
-        isActive: true,
->>>>>>> a8a2eda4
       },
       select: {
         id: true,
         name: true,
-<<<<<<< HEAD
         jobTitle: true,
         businessUnit: true,
         seniority: true,
@@ -1541,7 +1529,20 @@
     const total = assessments.reduce((sum, assessment) => sum + (assessment.overallScore || 0), 0);
     return Math.round((total / assessments.length) * 10) / 10;
   }
-=======
+
+  /**
+   * Busca usuários potenciais para serem mentores
+   * Retorna usuários ativos que não são mentores de ninguém ainda
+   */
+  async getPotentialMentors(): Promise<UserSummary[]> {
+    // Buscar todos os usuários ativos
+    const allUsers = await this.prisma.user.findMany({
+      where: {
+        isActive: true,
+      },
+      select: {
+        id: true,
+        name: true,
         email: true,
         jobTitle: true,
         seniority: true,
@@ -1856,5 +1857,4 @@
       },
     };
   }
->>>>>>> a8a2eda4
 } 