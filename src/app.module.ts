--- conflicted
+++ resolved
@@ -4,17 +4,14 @@
 
 import { AuthModule } from './auth/auth.module';
 import { DatabaseModule } from './database/database.module';
+import { ErpSimulationModule } from './erp-simulation/erp-simulation.module';
 import { EvaluationsModule } from './evaluations/evaluations.module';
 import { GenAiModule } from './gen-ai/gen-ai.module';
+import { ImportModule } from './import/import.module';
 import { OKRsModule } from './okrs/okrs.module';
+import { PDIsModule } from './pdis/pdis.module';
 import { ProjectsModule } from './projects/projects.module';
-<<<<<<< HEAD
-import { ImportModule } from './import/import.module';
-=======
-import { PDIsModule } from './pdis/pdis.module';
->>>>>>> 0bfee9af
 
-import { ErpSimulationModule } from './erp-simulation/erp-simulation.module';
 /**
  * Módulo principal da aplicação RPE
  * Integra todos os módulos e configurações globais
@@ -42,10 +39,8 @@
     // Módulo de projetos
     ProjectsModule,
 
-<<<<<<< HEAD
     // Módulo de importação de dados
     ImportModule,
-=======
     ErpSimulationModule,
 
     // Módulo de integração com GenAI
@@ -54,7 +49,6 @@
     OKRsModule,
 
     PDIsModule,
->>>>>>> 0bfee9af
   ],
 })
 export class AppModule {}