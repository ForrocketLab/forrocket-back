--- conflicted
+++ resolved
@@ -10,11 +10,8 @@
 import { ImportModule } from './import/import.module';
 import { OKRsModule } from './okrs/okrs.module';
 import { PDIsModule } from './pdis/pdis.module';
-<<<<<<< HEAD
 import { ProjectsModule } from './projects/projects.module';
-=======
 import { MonitoringModule } from './monitoring/monitoring.module';
->>>>>>> b7b0a6ef
 
 /**
  * Módulo principal da aplicação RPE
