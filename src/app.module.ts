--- conflicted
+++ resolved
@@ -8,12 +8,9 @@
 import { GenAiModule } from './gen-ai/gen-ai.module';
 import { OKRsModule } from './okrs/okrs.module';
 import { ProjectsModule } from './projects/projects.module';
-<<<<<<< HEAD
 import { PDIsModule } from './pdis/pdis.module';
 
-=======
 import { ErpSimulationModule } from './erp-simulation/erp-simulation.module';
->>>>>>> 60f7c815
 /**
  * Módulo principal da aplicação RPE
  * Integra todos os módulos e configurações globais
