import { Module } from '@nestjs/common';

import { CommitteeModule } from './committee/committee.module';
import { CriteriaMappingModule } from './criteria-mapping/criteria-mapping.module'; // NOVO: Importar CriteriaMappingModule
import { CriteriaPublicController } from './criteria-public.controller';
import { CriteriaSimpleController } from './criteria-simple.controller';
import { CriteriaController } from './criteria.controller';
import { CriteriaService } from './criteria.service';
import { CyclesModule } from './cycles/cycles.module';
import { CyclesService } from './cycles/cycles.service';
import { EvaluationsController } from './evaluations.controller';
import { EvaluationsService } from './evaluations.service';
import { ManagerController } from './manager.controller';
import { DatabaseModule } from '../database/database.module';
import { GenAiModule } from '../gen-ai/gen-ai.module';
import { ProjectsModule } from '../projects/projects.module';
import { HRModule } from './hr/hr.module';
import { AssessmentsModule } from './assessments/assessments.module';

@Module({
<<<<<<< HEAD
  imports: [
    DatabaseModule,
    ProjectsModule,
    GenAiModule,
    CyclesModule,
    CommitteeModule,
    CriteriaMappingModule,
    HRModule,
  ],
=======
  imports: [DatabaseModule, ProjectsModule, GenAiModule, CyclesModule, CommitteeModule, HRModule, AssessmentsModule],
>>>>>>> 5869fa32
  controllers: [
    EvaluationsController,
    ManagerController,
    CriteriaController,
    CriteriaPublicController,
    CriteriaSimpleController,
  ],
  providers: [EvaluationsService, CyclesService, CriteriaService],
  exports: [EvaluationsService, CyclesService, CriteriaService, AssessmentsModule],
})
export class EvaluationsModule {}<|MERGE_RESOLUTION|>--- conflicted
+++ resolved
@@ -1,7 +1,7 @@
 import { Module } from '@nestjs/common';
 
+import { AssessmentsModule } from './assessments/assessments.module';
 import { CommitteeModule } from './committee/committee.module';
-import { CriteriaMappingModule } from './criteria-mapping/criteria-mapping.module'; // NOVO: Importar CriteriaMappingModule
 import { CriteriaPublicController } from './criteria-public.controller';
 import { CriteriaSimpleController } from './criteria-simple.controller';
 import { CriteriaController } from './criteria.controller';
@@ -15,22 +15,17 @@
 import { GenAiModule } from '../gen-ai/gen-ai.module';
 import { ProjectsModule } from '../projects/projects.module';
 import { HRModule } from './hr/hr.module';
-import { AssessmentsModule } from './assessments/assessments.module';
 
 @Module({
-<<<<<<< HEAD
   imports: [
     DatabaseModule,
     ProjectsModule,
     GenAiModule,
     CyclesModule,
     CommitteeModule,
-    CriteriaMappingModule,
     HRModule,
+    AssessmentsModule,
   ],
-=======
-  imports: [DatabaseModule, ProjectsModule, GenAiModule, CyclesModule, CommitteeModule, HRModule, AssessmentsModule],
->>>>>>> 5869fa32
   controllers: [
     EvaluationsController,
     ManagerController,
