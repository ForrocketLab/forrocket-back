--- conflicted
+++ resolved
@@ -1,32 +1,33 @@
 import { Module } from '@nestjs/common';
 
 import { CommitteeModule } from './committee/committee.module';
+import { CriteriaMappingModule } from './criteria-mapping/criteria-mapping.module'; // NOVO: Importar CriteriaMappingModule
+import { CriteriaPublicController } from './criteria-public.controller';
+import { CriteriaSimpleController } from './criteria-simple.controller';
+import { CriteriaController } from './criteria.controller';
+import { CriteriaService } from './criteria.service';
 import { CyclesModule } from './cycles/cycles.module';
 import { CyclesService } from './cycles/cycles.service';
 import { EvaluationsController } from './evaluations.controller';
 import { EvaluationsService } from './evaluations.service';
 import { ManagerController } from './manager.controller';
-import { CriteriaController } from './criteria.controller';
-import { CriteriaPublicController } from './criteria-public.controller';
-import { CriteriaSimpleController } from './criteria-simple.controller';
-import { CriteriaService } from './criteria.service';
 import { DatabaseModule } from '../database/database.module';
+import { GenAiModule } from '../gen-ai/gen-ai.module';
 import { ProjectsModule } from '../projects/projects.module';
-<<<<<<< HEAD
-import { CriteriaMappingModule } from './criteria-mapping/criteria-mapping.module'; // NOVO: Importar CriteriaMappingModule
-=======
-import { GenAiModule } from '../gen-ai/gen-ai.module';
 import { HRModule } from './hr/hr.module';
->>>>>>> 0bfee9af
 
 // Submódulos
 
 @Module({
-<<<<<<< HEAD
-  imports: [DatabaseModule, ProjectsModule, CyclesModule, CommitteeModule, CriteriaMappingModule],
-=======
-  imports: [DatabaseModule, ProjectsModule, GenAiModule, CyclesModule, CommitteeModule, HRModule],
->>>>>>> 0bfee9af
+  imports: [
+    DatabaseModule,
+    ProjectsModule,
+    GenAiModule,
+    CyclesModule,
+    CommitteeModule,
+    CriteriaMappingModule,
+    HRModule,
+  ],
   controllers: [
     EvaluationsController,
     ManagerController,
