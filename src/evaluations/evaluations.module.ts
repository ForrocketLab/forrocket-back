--- conflicted
+++ resolved
@@ -16,14 +16,8 @@
 import { GenAiModule } from '../gen-ai/gen-ai.module';
 import { ProjectsModule } from '../projects/projects.module';
 import { HRModule } from './hr/hr.module';
-<<<<<<< HEAD
-import { AssessmentsModule } from './assessments/assessments.module';
 import { CommonModule } from '../common/common.module';
 import { EvaluationDecryptionInterceptor } from '../common/interceptors/evaluation-decryption.interceptor';
-
-@Module({
-  imports: [DatabaseModule, ProjectsModule, GenAiModule, CyclesModule, CommitteeModule, HRModule, AssessmentsModule, CommonModule],
-=======
 
 @Module({
   imports: [
@@ -34,8 +28,8 @@
     CommitteeModule,
     HRModule,
     AssessmentsModule,
+    CommonModule
   ],
->>>>>>> 09c731ea
   controllers: [
     EvaluationsController,
     ManagerController,
