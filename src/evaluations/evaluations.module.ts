import { Module } from '@nestjs/common';

import { CommitteeModule } from './committee/committee.module';
import { CyclesModule } from './cycles/cycles.module';
import { CyclesService } from './cycles/cycles.service';
import { EvaluationsController } from './evaluations.controller';
import { EvaluationsService } from './evaluations.service';
import { ManagerController } from './manager.controller';
import { CriteriaController } from './criteria.controller';
import { CriteriaPublicController } from './criteria-public.controller';
import { CriteriaSimpleController } from './criteria-simple.controller';
import { CriteriaService } from './criteria.service';
import { DatabaseModule } from '../database/database.module';
import { ProjectsModule } from '../projects/projects.module';

// Submódulos

@Module({
<<<<<<< HEAD
  imports: [DatabaseModule, ProjectsModule, CyclesModule],
  controllers: [
    EvaluationsController,
    ManagerController,
    CriteriaController,
    CriteriaPublicController,
    CriteriaSimpleController,
  ],
  providers: [EvaluationsService, CyclesService, CriteriaService],
  exports: [EvaluationsService, CyclesService, CriteriaService],
=======
  imports: [DatabaseModule, ProjectsModule, CyclesModule, CommitteeModule],
  controllers: [EvaluationsController, ManagerController],
  providers: [EvaluationsService, CyclesService],
  exports: [EvaluationsService, CyclesService],
>>>>>>> d00d5688
})
export class EvaluationsModule {}<|MERGE_RESOLUTION|>--- conflicted
+++ resolved
@@ -16,7 +16,6 @@
 // Submódulos
 
 @Module({
-<<<<<<< HEAD
   imports: [DatabaseModule, ProjectsModule, CyclesModule],
   controllers: [
     EvaluationsController,
@@ -27,11 +26,5 @@
   ],
   providers: [EvaluationsService, CyclesService, CriteriaService],
   exports: [EvaluationsService, CyclesService, CriteriaService],
-=======
-  imports: [DatabaseModule, ProjectsModule, CyclesModule, CommitteeModule],
-  controllers: [EvaluationsController, ManagerController],
-  providers: [EvaluationsService, CyclesService],
-  exports: [EvaluationsService, CyclesService],
->>>>>>> d00d5688
 })
 export class EvaluationsModule {}