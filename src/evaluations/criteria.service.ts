--- conflicted
+++ resolved
@@ -8,10 +8,7 @@
 
 import { PrismaService } from '../database/prisma.service';
 import { CreateCriterionDto, UpdateCriterionDto, CriterionDto } from './dto/criteria.dto';
-<<<<<<< HEAD
-=======
 import { BusinessUnit } from '../common/enums/business-unit.enum';
->>>>>>> bf7c35db
 
 @Injectable()
 export class CriteriaService {
@@ -36,8 +33,8 @@
       where: {
         OR: [
           { businessUnit: businessUnit },
-          { businessUnit: null } // Critérios gerais
-        ]
+          { businessUnit: null }, // Critérios gerais
+        ],
       },
       orderBy: [{ pillar: 'asc' }, { name: 'asc' }],
     });
@@ -92,8 +89,8 @@
         isRequired: true,
         OR: [
           { businessUnit: businessUnit },
-          { businessUnit: null } // Critérios gerais
-        ]
+          { businessUnit: null }, // Critérios gerais
+        ],
       },
       orderBy: [{ pillar: 'asc' }, { name: 'asc' }],
     });
@@ -110,8 +107,8 @@
         isRequired: false,
         OR: [
           { businessUnit: businessUnit },
-          { businessUnit: null } // Critérios gerais
-        ]
+          { businessUnit: null }, // Critérios gerais
+        ],
       },
       orderBy: [{ pillar: 'asc' }, { name: 'asc' }],
     });
@@ -312,10 +309,12 @@
     const removed = await this.prisma.removedCriterion.findMany({
       where: { businessUnit },
     });
-    const removedIds = new Set(removed.map(r => r.criterionId));
+    const removedIds = new Set(removed.map((r) => r.criterionId));
     // Filtra base removidos e só pega os que realmente são base (businessUnit null, undefined ou string vazia)
     const filteredBase = baseCriteria.filter(
-      c => (!c.businessUnit || c.businessUnit === null || c.businessUnit === '') && !removedIds.has(c.id)
+      (c) =>
+        (!c.businessUnit || c.businessUnit === null || c.businessUnit === '') &&
+        !removedIds.has(c.id),
     );
     console.log('BASE CRITÉRIOS FILTRADOS:', filteredBase);
     console.log('ESPECÍFICOS:', specificCriteria);
