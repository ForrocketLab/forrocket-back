import {
  Controller,
  Post,
  Get,
  Body,
  Param,
  UseGuards,
  HttpStatus,
  HttpCode,
  Patch,
  Query,
  UseInterceptors,
} from '@nestjs/common';
import {
  ApiTags,
  ApiOperation,
  ApiResponse,
  ApiBearerAuth,
  ApiParam,
  ApiExtraModels,
} from '@nestjs/swagger';

import {
  CreateSelfAssessmentDto,
  UpdateSelfAssessmentDto,
  Create360AssessmentDto,
  CreateMentoringAssessmentDto,
  CreateReferenceFeedbackDto,
  SubmitAssessmentDto,
  SelfAssessmentCompletionByPillarDto,
  OverallCompletionDto,
  PillarProgressDto,
  Update360AssessmentDto,
  BatchUpdate360AssessmentDto,
  UpdateMentoringAssessmentDto,
  CreateManagerAssessmentDto,
  UpdateDesignatedMentorAssessmentDto,
} from './assessments/dto';
import { EvaluationsService } from './evaluations.service';
import { CurrentUser } from '../auth/current-user.decorator';
import {
  UpdateReferenceFeedbackBatchDto,
  ReferenceFeedbackItemDto,
} from './dto/reference-feedback-batch.dto';
import { User } from '../auth/entities/user.entity';
import { JwtAuthGuard } from '../auth/guards/jwt-auth.guard';
import { ProjectEvaluationDto } from './dto/project-evaluation.dto';
import { PerformanceDataDto } from './assessments/dto/performance-data.dto';
import { MentorAssessmentDto } from './dto/mentor-assessment.dto';
import { UpdateMentorAssessmentDto } from './dto/update-mentor-assessment.dto';
import { EvaluationDecryptionInterceptor } from '../common/interceptors/evaluation-decryption.interceptor';
import { EvaluationInputInterceptor } from '../common/interceptors/evaluation-input.interceptor';

@ApiTags('Avaliações')
@ApiBearerAuth()
@UseGuards(JwtAuthGuard)
@UseInterceptors(EvaluationInputInterceptor, EvaluationDecryptionInterceptor)
@ApiExtraModels(SelfAssessmentCompletionByPillarDto, OverallCompletionDto, PillarProgressDto)
@Controller('api/evaluations/collaborator')
export class EvaluationsController {
  constructor(private readonly evaluationsService: EvaluationsService) {}

  // ==========================================
  // ENDPOINTS DE CRIAÇÃO (WRITE)
  // ==========================================

  @Patch(':id/submit')
  @HttpCode(HttpStatus.OK)
  @ApiOperation({
    summary: 'Submeter uma avaliação',
    description: 'Muda o status de uma avaliação de DRAFT para SUBMITTED.',
  })
  @ApiParam({
    name: 'id',
    description: 'ID da avaliação a ser submetida',
    example: 'eval-123',
  })
  @ApiResponse({
    status: 200,
    description: 'Avaliação submetida com sucesso',
  })
  @ApiResponse({
    status: 400,
    description: 'Tipo de avaliação inválido ou avaliação já submetida',
  })
  @ApiResponse({
    status: 404,
    description: 'Avaliação não encontrada ou você não é o autor',
  })
  @ApiResponse({
    status: 401,
    description: 'Token inválido ou ausente',
  })
  async submitAssessment(
    @CurrentUser() user: User,
    @Param('id') id: string,
    @Body() submitDto: SubmitAssessmentDto,
  ) {
    return this.evaluationsService.submitAssessment(id, user.id, submitDto.evaluationType);
  }

  @Post('self-assessment')
  @HttpCode(HttpStatus.CREATED)
  @ApiOperation({
    summary: 'Criar autoavaliação',
    description: 'Permite que um colaborador crie sua autoavaliação para um ciclo específico',
  })
  @ApiResponse({
    status: 201,
    description: 'Autoavaliação criada com sucesso',
  })
  @ApiResponse({
    status: 400,
    description: 'Dados inválidos ou autoavaliação já existe para este ciclo',
  })
  @ApiResponse({
    status: 401,
    description: 'Token inválido ou ausente',
  })
  async createSelfAssessment(
    @CurrentUser() user: User,
    @Body() createSelfAssessmentDto: CreateSelfAssessmentDto,
  ) {
    return this.evaluationsService.createSelfAssessment(user.id, createSelfAssessmentDto);
  }

  @Patch('self-assessment')
  @HttpCode(HttpStatus.OK)
  @ApiOperation({
    summary: 'Atualizar autoavaliação incrementalmente',
    description:
      'Permite atualizar campos específicos da autoavaliação de forma incremental. Se não existir autoavaliação, uma nova será criada.',
  })
  @ApiResponse({
    status: 200,
    description: 'Autoavaliação atualizada com sucesso',
  })
  @ApiResponse({
    status: 400,
    description: 'Dados inválidos',
  })
  @ApiResponse({
    status: 401,
    description: 'Token inválido ou ausente',
  })
  async updateSelfAssessment(
    @CurrentUser() user: User,
    @Body() updateSelfAssessmentDto: UpdateSelfAssessmentDto,
  ) {
    return this.evaluationsService.updateSelfAssessment(user.id, updateSelfAssessmentDto);
  }

  @Get('self-assessment')
  @HttpCode(HttpStatus.OK)
  @ApiOperation({
    summary: 'Buscar autoavaliação formatada para frontend',
    description:
      'Retorna a autoavaliação existente para o ciclo atual ativo formatada para o frontend',
  })
  @ApiResponse({
    status: 200,
    description: 'Autoavaliação encontrada',
    schema: {
      type: 'object',
      properties: {
        'sentimento-de-dono': {
          type: 'object',
          properties: {
            score: { type: 'number', example: 4 },
            justification: {
              type: 'string',
              example: 'Demonstro responsabilidade pelos resultados.',
            },
          },
        },
        'resiliencia-adversidades': {
          type: 'object',
          properties: {
            score: { type: 'number', example: 3 },
            justification: { type: 'string', example: 'Mantenho-me calmo em situações difíceis.' },
          },
        },
        'organizacao-trabalho': {
          type: 'object',
          properties: {
            score: { type: 'number', example: 5 },
            justification: { type: 'string', example: 'Sou muito organizado com minhas tarefas.' },
          },
        },
        'capacidade-aprender': {
          type: 'object',
          properties: {
            score: { type: 'number', example: 4 },
            justification: { type: 'string', example: 'Sempre busco aprender coisas novas.' },
          },
        },
        'team-player': {
          type: 'object',
          properties: {
            score: { type: 'number', example: 4 },
            justification: { type: 'string', example: 'Trabalho bem em equipe.' },
          },
        },
        'entregar-qualidade': {
          type: 'object',
          properties: {
            score: { type: 'number', example: 5 },
            justification: { type: 'string', example: 'Sempre entrego trabalho com qualidade.' },
          },
        },
        'atender-prazos': {
          type: 'object',
          properties: {
            score: { type: 'number', example: 4 },
            justification: { type: 'string', example: 'Consigo cumprir prazos estabelecidos.' },
          },
        },
        'fazer-mais-menos': {
          type: 'object',
          properties: {
            score: { type: 'number', example: 3 },
            justification: { type: 'string', example: 'Busco otimizar processos quando possível.' },
          },
        },
        'pensar-fora-caixa': {
          type: 'object',
          properties: {
            score: { type: 'number', example: 4 },
            justification: { type: 'string', example: 'Gosto de buscar soluções criativas.' },
          },
        },
        'evolucao-rocket-corp': {
          type: 'object',
          properties: {
            score: { type: 'number', example: 4 },
            justification: { type: 'string', example: 'Contribuo para a evolução da empresa.' },
          },
        },
        'gestao-gente': {
          type: 'object',
          properties: {
            score: { type: 'number', example: 4 },
            justification: { type: 'string', example: 'Só aparece para gestores.' },
          },
        },
        'gestao-resultados': {
          type: 'object',
          properties: {
            score: { type: 'number', example: 4 },
            justification: { type: 'string', example: 'Só aparece para gestores.' },
          },
        },
      },
    },
  })
  @ApiResponse({
    status: 404,
    description: 'Autoavaliação não encontrada',
  })
  @ApiResponse({
    status: 401,
    description: 'Token inválido ou ausente',
  })
  async getSelfAssessmentForFrontend(@CurrentUser() user: User) {
    return this.evaluationsService.getSelfAssessmentForFrontend(user.id);
  }

  @Post('360-assessment')
  @HttpCode(HttpStatus.CREATED)
  @ApiOperation({
    summary: 'Criar avaliação 360 graus',
    description:
      'Permite que um colaborador avalie um colega de trabalho (mesmo projeto) ou seu gestor direto. Não é possível avaliar mentores ou pessoas fora do escopo de trabalho.',
  })
  @ApiResponse({
    status: 201,
    description: 'Avaliação 360 criada com sucesso',
  })
  @ApiResponse({
    status: 400,
    description: 'Dados inválidos ou avaliação já existe para este usuário/ciclo',
  })
  @ApiResponse({
    status: 404,
    description: 'Usuário avaliado não encontrado',
  })
  @ApiResponse({
    status: 403,
    description: 'Você só pode avaliar colegas de trabalho (mesmo projeto) ou seu gestor direto',
  })
  @ApiResponse({
    status: 401,
    description: 'Token inválido ou ausente',
  })
  async create360Assessment(
    @CurrentUser() user: User,
    @Body() create360AssessmentDto: Create360AssessmentDto,
  ) {
    return this.evaluationsService.create360Assessment(user.id, create360AssessmentDto);
  }

  @Get('360-assessment/:evaluatedUserId')
  @HttpCode(HttpStatus.OK)
  @ApiOperation({
    summary: 'Buscar avaliação 360 graus',
    description: 'Retorna a avaliação 360 de um colaborador específico para o ciclo ativo',
  })
  @ApiParam({
    name: 'evaluatedUserId',
    description: 'ID do usuário avaliado',
    example: 'user-123',
  })
  @ApiResponse({
    status: 200,
    description: 'Avaliação 360 encontrada',
  })
  @ApiResponse({
    status: 404,
    description: 'Avaliação não encontrada',
  })
  @ApiResponse({
    status: 401,
    description: 'Token inválido ou ausente',
  })
  async get360Assessment(
    @CurrentUser() user: User,
    @Param('evaluatedUserId') evaluatedUserId: string,
  ) {
    return this.evaluationsService.get360Assessment(user.id, evaluatedUserId);
  }

  @Patch('360-assessment')
  @HttpCode(HttpStatus.OK)
  @ApiOperation({
    summary: 'Atualizar avaliação 360 graus',
    description: 'Permite atualizar campos específicos da avaliação 360 de forma incremental',
  })
  @ApiResponse({
    status: 200,
    description: 'Avaliação 360 atualizada com sucesso',
  })
  @ApiResponse({
    status: 400,
    description: 'Dados inválidos',
  })
  @ApiResponse({
    status: 401,
    description: 'Token inválido ou ausente',
  })
  async update360Assessment(
    @CurrentUser() user: User,
    @Body() update360AssessmentDto: Update360AssessmentDto,
  ) {
    return this.evaluationsService.update360Assessment(user.id, update360AssessmentDto);
  }

  @Patch('360-assessment/batch')
  @HttpCode(HttpStatus.OK)
  @ApiOperation({
    summary: 'Atualizar/criar avaliações 360 em lote',
    description: 'Atualiza ou cria avaliações 360 para todos os colaboradores enviados no array',
  })
  @ApiResponse({
    status: 200,
    description: 'Avaliações 360 atualizadas/criadas com sucesso',
    schema: {
      type: 'array',
      items: {
        type: 'object',
        properties: {
          id: { type: 'string', example: 'assessment-id-1' },
          evaluatedUser: {
            type: 'object',
            properties: {
              id: { type: 'string', example: 'cmd4ug9gq0005azu80y05vlo2' },
              name: { type: 'string', example: 'João Silva' },
              email: { type: 'string', example: 'joao.silva@email.com' },
              jobTitle: { type: 'string', example: 'Desenvolvedor Frontend' },
              seniority: { type: 'string', example: 'Pleno' },
            },
          },
          overallScore: { type: 'number', example: 4 },
          strengths: { type: 'string', example: 'Excelente comunicação e trabalho em equipe' },
          improvements: { type: 'string', example: 'Poderia ser mais proativo em reuniões' },
          motivationToWorkAgain: { type: 'string', example: 'PARTIALLY_AGREE', nullable: true },
          status: { type: 'string', example: 'DRAFT' },
          cycle: { type: 'string', example: '2025.1' },
          createdAt: { type: 'string', format: 'date-time' },
          updatedAt: { type: 'string', format: 'date-time' },
        },
      },
    },
  })
  @ApiResponse({
    status: 400,
    description: 'Dados inválidos',
  })
  @ApiResponse({
    status: 401,
    description: 'Token inválido ou ausente',
  })
  async update360AssessmentsBatch(
    @CurrentUser() user: User,
    @Body() dto: BatchUpdate360AssessmentDto,
  ) {
    return this.evaluationsService.update360AssessmentsBatch(user.id, dto.assessments);
  }

  @Get('project-collaborators-360')
  @HttpCode(HttpStatus.OK)
  @ApiOperation({
    summary: 'Listar colaboradores do projeto avaliáveis em 360',
    description:
      'Retorna todos os colaboradores do projeto que podem ser avaliados em 360, incluindo suas avaliações existentes',
  })
  @ApiResponse({
    status: 200,
    description: 'Lista de colaboradores avaliáveis em 360',
    schema: {
      type: 'array',
      items: {
        type: 'object',
        properties: {
          id: { type: 'string', example: 'user-123' },
          name: { type: 'string', example: 'João Silva' },
          role: { type: 'string', example: 'Desenvolvedor Senior' },
          initials: { type: 'string', example: 'JS' },
          rating: { type: 'number', example: 4, nullable: true },
          strengths: {
            type: 'string',
            example: 'Excelente comunicação e trabalho em equipe',
            nullable: true,
          },
          improvements: {
            type: 'string',
            example: 'Pode melhorar habilidades de liderança',
            nullable: true,
          },
          workAgainMotivation: { type: 'string', example: 'NEUTRAL', nullable: true },
        },
      },
    },
  })
  async getProjectCollaborators360(@CurrentUser() user: User) {
    return this.evaluationsService.getAvailable360Collaborators(user.id);
  }

  @Post('mentoring-assessment')
  @HttpCode(HttpStatus.CREATED)
  @ApiOperation({
    summary: 'Criar avaliação de mentoring',
    description:
      'Permite que um colaborador avalie APENAS seu mentor designado. Não é possível avaliar mentores de outras pessoas.',
  })
  @ApiResponse({
    status: 201,
    description: 'Avaliação de mentoring criada com sucesso',
  })
  @ApiResponse({
    status: 400,
    description: 'Dados inválidos ou avaliação já existe para este mentor/ciclo',
  })
  @ApiResponse({
    status: 404,
    description: 'Mentor não encontrado',
  })
  @ApiResponse({
    status: 403,
    description: 'Você só pode avaliar seu mentor designado',
  })
  @ApiResponse({
    status: 401,
    description: 'Token inválido ou ausente',
  })
  async createMentoringAssessment(
    @CurrentUser() user: User,
    @Body() createMentoringAssessmentDto: CreateMentoringAssessmentDto,
  ) {
    return this.evaluationsService.createMentoringAssessment(user.id, createMentoringAssessmentDto);
  }

  @Patch('mentor-assessment')
  @HttpCode(HttpStatus.OK)
  @UseInterceptors()
  @ApiOperation({
    summary: 'Atualizar avaliação do mentor designado',
    description:
      'Atualiza uma avaliação de mentoring existente ou cria uma nova para o mentor designado',
  })
  @ApiResponse({
    status: 200,
    description: 'Avaliação de mentoring atualizada/criada com sucesso',
  })
  @ApiResponse({
    status: 400,
    description: 'Dados inválidos',
  })
  @ApiResponse({
    status: 404,
    description: 'Usuário não possui mentor designado',
  })
  @ApiResponse({
    status: 401,
    description: 'Token inválido ou ausente',
  })
  async updateDesignatedMentorAssessment(
    @CurrentUser() user: User,
    @Body() dto: UpdateDesignatedMentorAssessmentDto,
  ) {
    return this.evaluationsService.updateDesignatedMentorAssessment(user.id, dto);
  }

  @Post('reference-feedback')
  @HttpCode(HttpStatus.CREATED)
  @ApiOperation({
    summary: 'Criar feedback de referência',
    description: 'Permite que um colaborador dê feedback sobre um colega',
  })
  @ApiResponse({
    status: 201,
    description: 'Feedback de referência criado com sucesso',
  })
  @ApiResponse({
    status: 400,
    description: 'Dados inválidos ou feedback já existe para este usuário/ciclo',
  })
  @ApiResponse({
    status: 404,
    description: 'Usuário referenciado não encontrado',
  })
  @ApiResponse({
    status: 401,
    description: 'Token inválido ou ausente',
  })
  async createReferenceFeedback(
    @CurrentUser() user: User,
    @Body() createReferenceFeedbackDto: CreateReferenceFeedbackDto,
  ) {
    return this.evaluationsService.createReferenceFeedback(user.id, createReferenceFeedbackDto);
  }

  @Get('reference-feedbacks')
  @HttpCode(HttpStatus.OK)
  @ApiOperation({
    summary: 'Buscar feedbacks de referência',
    description: 'Retorna todos os feedbacks de referência dados pelo usuário no ciclo ativo',
  })
  @ApiResponse({
    status: 200,
    description: 'Feedbacks de referência encontrados',
    schema: {
      type: 'array',
      items: {
        type: 'object',
        properties: {
          id: { type: 'string', example: 'cmd4gwd3d0003azf6je8fum0a' },
          referenceName: { type: 'string', example: 'Bruno André Mendes Carvalho' },
          referenceRole: { type: 'string', example: 'Tech Lead' },
          referenceInitials: { type: 'string', example: 'BA' },
          justification: {
            type: 'string',
            example:
              'Bruno demonstra excelente liderança técnica, sempre orientando a equipe com clareza e paciência',
          },
        },
      },
    },
  })
  @ApiResponse({
    status: 401,
    description: 'Token inválido ou ausente',
  })
  async getReferenceFeedbacks(@CurrentUser() user: User) {
    return this.evaluationsService.getReferenceFeedbacks(user.id);
  }

  @Patch('reference-feedbacks/batch')
  @HttpCode(HttpStatus.OK)
  @UseInterceptors() // Remover interceptors globais para este endpoint
  @ApiOperation({
    summary: 'Atualizar feedbacks de referência em lote',
    description:
      'Remove todas as referências existentes e recria conforme o array enviado. Operação atômica.',
  })
  @ApiResponse({
    status: 200,
    description: 'Feedbacks de referência atualizados com sucesso',
    schema: {
      type: 'array',
      items: {
        type: 'object',
        properties: {
          id: { type: 'string', example: 'cmd4gwd3d0003azf6je8fum0a' },
          referenceName: { type: 'string', example: 'Bruno André Mendes Carvalho' },
          referenceRole: { type: 'string', example: 'Tech Lead' },
          referenceInitials: { type: 'string', example: 'BA' },
          justification: { type: 'string', example: 'Bruno é um bundão do caralho esse merda' },
        },
      },
    },
  })
  @ApiResponse({
    status: 400,
    description: 'Dados inválidos ou tentativa de referenciar a si mesmo',
  })
  @ApiResponse({
    status: 404,
    description: 'Usuários referenciados não encontrados',
  })
  @ApiResponse({
    status: 401,
    description: 'Token inválido ou ausente',
  })
  async updateReferenceFeedbacksBatch(
    @CurrentUser() user: User,
    @Body() dto: UpdateReferenceFeedbackBatchDto,
  ) {
    return this.evaluationsService.updateReferenceFeedbacksBatch(user.id, dto.references);
  }

  // ==========================================
  // ENDPOINTS DE LEITURA (READ)
  // ==========================================

  @Get('cycle/:cycleId')
  @ApiOperation({
    summary: 'Buscar avaliações por ciclo',
    description: 'Retorna todas as avaliações do usuário logado para um ciclo específico',
  })
  @ApiParam({
    name: 'cycleId',
    description: 'ID do ciclo de avaliação',
    example: '2025.1',
  })
  @ApiResponse({
    status: 200,
    description: 'Avaliações encontradas com sucesso',
    schema: {
      type: 'object',
      properties: {
        cycle: { type: 'string', example: '2025.1' },
        selfAssessment: {
          type: 'object',
          nullable: true,
          description: 'Autoavaliação do usuário (null se não existir)',
          properties: {
            // Campos de IBaseEvaluation e ISelfAssessment que você já tinha ou do Prisma
            id: { type: 'string', example: 'eval-123' },
            cycle: { type: 'string', example: '2025.1' },
            authorId: { type: 'string', example: 'user-456' },
            status: { type: 'string', example: 'DRAFT', enum: ['DRAFT', 'SUBMITTED'] }, // Adicione o enum aqui
            createdAt: { type: 'string', format: 'date-time' },
            updatedAt: { type: 'string', format: 'date-time' },
            submittedAt: { type: 'string', format: 'date-time', nullable: true },
            answers: {
              type: 'array',
              description: 'Lista de respostas para cada critério',
              items: {
                type: 'object', // Você pode criar um DTO mais detalhado para ISelfAssessmentAnswer também
                properties: {
                  criterionId: { type: 'string' },
                  score: { type: 'number' },
                  justification: { type: 'string' },
                },
              },
            },
            // NOVOS CAMPOS: Referência aos DTOs recém-criados
            completionStatus: {
              // Progresso por pilar
              type: 'object',
              $ref: '#/components/schemas/SelfAssessmentCompletionByPillarDto', // Referência ao DTO
            },
            overallCompletion: {
              // Progresso geral
              type: 'object',
              $ref: '#/components/schemas/OverallCompletionDto', // Referência ao DTO
            },
          },
        },
        assessments360: {
          type: 'array',
          description: 'Lista de avaliações 360 feitas pelo usuário',
          // ... (manter o schema existente para assessments360, mentoringAssessments, referenceFeedbacks)
        },
        mentoringAssessments: {
          type: 'array',
          description: 'Lista de avaliações de mentoring feitas pelo usuário',
        },
        referenceFeedbacks: {
          type: 'array',
          description: 'Lista de feedbacks de referência dados pelo usuário',
        },
        managerAssessments: {
          type: 'array',
          description: 'Lista de avaliações de gestor feitas pelo usuário',
        },
        summary: {
          type: 'object',
          properties: {
            selfAssessmentCompleted: { type: 'boolean' },
            selfAssessmentOverallProgress: {
              // No summary, também referencia o DTO
              type: 'object',
              $ref: '#/components/schemas/OverallCompletionDto',
            },
            assessments360Count: { type: 'number' },
            mentoringAssessmentsCount: { type: 'number' },
            referenceFeedbacksCount: { type: 'number' },
            managerAssessmentsCount: { type: 'number' },
          },
        },
      },
    },
  })
  @ApiResponse({
    status: 401,
    description: 'Token inválido ou ausente',
  })
  async getUserEvaluationsByCycle(@CurrentUser() user: User, @Param('cycleId') cycleId: string) {
    return this.evaluationsService.getUserEvaluationsByCycle(user.id, cycleId);
  }

  @Get('mentor-assessment')
  @HttpCode(HttpStatus.OK)
  @ApiOperation({
    summary: 'Buscar dados do mentor designado e avaliação',
    description: 'Retorna os dados do mentor designado e sua avaliação de mentoring existente',
  })
  @ApiResponse({
    status: 200,
    description: 'Dados do mentor designado encontrados',
    schema: {
      type: 'object',
      properties: {
        id: { type: 'string', example: 'mentor-3' },
        mentorName: { type: 'string', example: 'Roberto Almeida' },
        mentorRole: { type: 'string', example: 'Engineering Manager' },
        mentorInitials: { type: 'string', example: 'RA' },
        rating: { type: 'number', example: 4, nullable: true },
        justification: {
          type: 'string',
          example: 'Excelente mentor, sempre disponível para ajudar',
          nullable: true,
        },
      },
    },
  })
  @ApiResponse({
    status: 404,
    description: 'Usuário não possui mentor designado',
  })
  @ApiResponse({
    status: 401,
    description: 'Token inválido ou ausente',
  })
  async getDesignatedMentorAssessment(@CurrentUser() user: User) {
    return this.evaluationsService.getDesignatedMentorAssessment(user.id);
  }

  @Get('received/cycle/:cycleId')
  @ApiOperation({
    summary: 'Buscar avaliações RECEBIDAS por ciclo',
    description:
      'Retorna todas as avaliações que o usuário logado RECEBEU para um ciclo específico (360, mentoring, referência)',
  })
  @ApiParam({
    name: 'cycleId',
    description: 'ID do ciclo de avaliação',
    example: '2025.1',
  })
  @ApiResponse({
    status: 200,
    description: 'Avaliações recebidas encontradas com sucesso',
    schema: {
      type: 'object',
      properties: {
        cycle: { type: 'string', example: '2025.1' },
        assessments360Received: {
          type: 'array',
          description: 'Lista de avaliações 360 recebidas pelo usuário',
          items: {
            type: 'object',
            properties: {
              id: { type: 'string', example: 'eval-123' },
              cycle: { type: 'string', example: '2025.1' },
              overallScore: { type: 'number', example: 4 },
              strengths: { type: 'string', example: 'Excelente comunicação e liderança técnica' },
              improvements: { type: 'string', example: 'Poderia ser mais proativo em reuniões' },
              status: { type: 'string', example: 'SUBMITTED' },
              createdAt: { type: 'string', format: 'date-time' },
              submittedAt: { type: 'string', format: 'date-time', nullable: true },
              author: {
                type: 'object',
                properties: {
                  id: { type: 'string', example: 'user-456' },
                  name: { type: 'string', example: 'Ana Oliveira' },
                  email: { type: 'string', example: 'ana.oliveira@rocketcorp.com' },
                  jobTitle: { type: 'string', example: 'Desenvolvedora Frontend' },
                  seniority: { type: 'string', example: 'Pleno' },
                },
              },
            },
          },
        },
        mentoringAssessmentsReceived: {
          type: 'array',
          description: 'Lista de avaliações de mentoring recebidas (se for mentor de alguém)',
          items: {
            type: 'object',
            properties: {
              id: { type: 'string', example: 'mentor-123' },
              cycle: { type: 'string', example: '2025.1' },
              score: { type: 'number', example: 5 },
              justification: {
                type: 'string',
                example: 'Excelente mentor, sempre disponível para ajudar',
              },
              status: { type: 'string', example: 'SUBMITTED' },
              createdAt: { type: 'string', format: 'date-time' },
              submittedAt: { type: 'string', format: 'date-time', nullable: true },
              author: {
                type: 'object',
                properties: {
                  id: { type: 'string', example: 'user-789' },
                  name: { type: 'string', example: 'Felipe Silva' },
                  email: { type: 'string', example: 'felipe.silva@rocketcorp.com' },
                  jobTitle: { type: 'string', example: 'Desenvolvedor Backend' },
                  seniority: { type: 'string', example: 'Júnior' },
                },
              },
            },
          },
        },
        referenceFeedbacksReceived: {
          type: 'array',
          description: 'Lista de feedbacks de referência recebidos',
          items: {
            type: 'object',
            properties: {
              id: { type: 'string', example: 'ref-123' },
              cycle: { type: 'string', example: '2025.1' },
              justification: {
                type: 'string',
                example: 'Profissional exemplar, recomendo fortemente',
              },
              status: { type: 'string', example: 'SUBMITTED' },
              createdAt: { type: 'string', format: 'date-time' },
              submittedAt: { type: 'string', format: 'date-time', nullable: true },
              author: {
                type: 'object',
                properties: {
                  id: { type: 'string', example: 'user-101' },
                  name: { type: 'string', example: 'Diana Costa' },
                  email: { type: 'string', example: 'diana.costa@rocketcorp.com' },
                  jobTitle: { type: 'string', example: 'People & Culture Manager' },
                  seniority: { type: 'string', example: 'Sênior' },
                },
              },
            },
          },
        },
        managerAssessmentsReceived: {
          type: 'array',
          description:
            'Lista de avaliações de gestor recebidas (avaliações feitas pelo seu gestor)',
          items: {
            type: 'object',
            properties: {
              id: { type: 'string', example: 'mgr-123' },
              cycle: { type: 'string', example: '2025.1' },
              status: { type: 'string', example: 'SUBMITTED' },
              createdAt: { type: 'string', format: 'date-time' },
              submittedAt: { type: 'string', format: 'date-time', nullable: true },
              author: {
                type: 'object',
                properties: {
                  id: { type: 'string', example: 'mgr-456' },
                  name: { type: 'string', example: 'Roberto Santos' },
                  email: { type: 'string', example: 'roberto.santos@rocketcorp.com' },
                  jobTitle: { type: 'string', example: 'Tech Lead' },
                  seniority: { type: 'string', example: 'Sênior' },
                },
              },
              answers: {
                type: 'array',
                description: 'Respostas da avaliação de gestor',
              },
            },
          },
        },
        committeeAssessmentsReceived: {
          type: 'array',
          description: 'Lista de avaliações de comitê recebidas (equalização feita pelo comitê)',
          items: {
            type: 'object',
            properties: {
              id: { type: 'string', example: 'cmt-123' },
              cycle: { type: 'string', example: '2025.1' },
              finalScore: { type: 'number', example: 4 },
              justification: { type: 'string', example: 'Justificativa da equalização...' },
              observations: {
                type: 'string',
                example: 'Observações adicionais...',
                nullable: true,
              },
              status: { type: 'string', example: 'SUBMITTED' },
              createdAt: { type: 'string', format: 'date-time' },
              submittedAt: { type: 'string', format: 'date-time', nullable: true },
              author: {
                type: 'object',
                properties: {
                  id: { type: 'string', example: 'cmt-456' },
                  name: { type: 'string', example: 'Carla Oliveira' },
                  email: { type: 'string', example: 'carla.oliveira@rocketcorp.com' },
                  jobTitle: { type: 'string', example: 'Head of People' },
                  seniority: { type: 'string', example: 'Sênior' },
                },
              },
            },
          },
        },
        summary: {
          type: 'object',
          properties: {
            assessments360ReceivedCount: { type: 'number', example: 2 },
            mentoringAssessmentsReceivedCount: { type: 'number', example: 1 },
            referenceFeedbacksReceivedCount: { type: 'number', example: 3 },
            managerAssessmentsReceivedCount: { type: 'number', example: 1 },
            committeeAssessmentsReceivedCount: { type: 'number', example: 1 },
            totalReceivedCount: { type: 'number', example: 8 },
          },
        },
      },
    },
  })
  @ApiResponse({
    status: 401,
    description: 'Token inválido ou ausente',
  })
  async getReceivedEvaluationsByCycle(
    @CurrentUser() user: User,
    @Param('cycleId') cycleId: string,
  ) {
    return this.evaluationsService.getReceivedEvaluationsByCycle(user.id, cycleId);
  }

  @Get('performance/history')
  @UseGuards(JwtAuthGuard)
  @ApiOperation({
    summary: 'Buscar histórico de performance do usuário logado',
    description:
      'Retorna uma lista consolidada das notas do usuário (autoavaliação, gestor e comitê) agrupadas por ciclo de avaliação.',
  })
  @ApiResponse({
    status: 200,
    description: 'Histórico de performance retornado com sucesso.',
    type: [PerformanceDataDto],
  })
  @ApiResponse({
    status: 401,
    description: 'Token inválido ou ausente.',
  })
  async getPerformanceHistory(@CurrentUser() user: User) {
    return this.evaluationsService.getPerformanceHistory(user.id);
  }
<<<<<<< HEAD

  @Get('available-collaborators')
  @HttpCode(HttpStatus.OK)
  @ApiOperation({
    summary: 'Buscar colaboradores disponíveis para referência',
    description:
      'Retorna todos os colaboradores disponíveis para seleção como referência (exceto o próprio usuário logado)',
  })
  @ApiResponse({
    status: 200,
    description: 'Lista de colaboradores disponíveis',
    schema: {
      type: 'array',
      items: {
        type: 'object',
        properties: {
          id: { type: 'string', example: 'user-123' },
          name: { type: 'string', example: 'Bruno André Mendes Carvalho' },
          email: { type: 'string', example: 'bruno.mendes@email.com' },
        },
      },
    },
  })
  @ApiResponse({
    status: 401,
    description: 'Token inválido ou ausente',
  })
  async getAvailableCollaborators(@CurrentUser() user: User) {
    return this.evaluationsService.getAvailableCollaborators(user.id);
  }
=======
 @Get('projects/:projectId/details')
  @HttpCode(HttpStatus.OK)
  @ApiOperation({
    summary: 'Buscar avaliações detalhadas de um projeto por ciclo',
    description:
      'Retorna uma lista com as notas e justificativas de um projeto específico, lendo do evaluations.json.',
  })
  @ApiParam({
    name: 'projectId',
    description: 'ID do projeto (ex: projeto-api-core)',
    example: 'projeto-mobile-app',
  })
  @ApiResponse({
    status: 200,
    description: 'Avaliações do projeto retornadas com sucesso.',
    type: [ProjectEvaluationDto],
  })
  @ApiResponse({ status: 404, description: 'Projeto não encontrado.' })
  @ApiResponse({ status: 401, description: 'Token inválido ou ausente.' })
// Mude a assinatura da função para refletir o novo retorno
  async getProjectEvaluations(
  @Param('projectId') projectId: string,
  ): Promise<any> { // Antes era Promise<ProjectEvaluationDto[]>
  return this.evaluationsService.getProjectEvaluations(projectId);
}
>>>>>>> bf7c35db
}<|MERGE_RESOLUTION|>--- conflicted
+++ resolved
@@ -963,7 +963,6 @@
   async getPerformanceHistory(@CurrentUser() user: User) {
     return this.evaluationsService.getPerformanceHistory(user.id);
   }
-<<<<<<< HEAD
 
   @Get('available-collaborators')
   @HttpCode(HttpStatus.OK)
@@ -994,8 +993,7 @@
   async getAvailableCollaborators(@CurrentUser() user: User) {
     return this.evaluationsService.getAvailableCollaborators(user.id);
   }
-=======
- @Get('projects/:projectId/details')
+  @Get('projects/:projectId/details')
   @HttpCode(HttpStatus.OK)
   @ApiOperation({
     summary: 'Buscar avaliações detalhadas de um projeto por ciclo',
@@ -1014,11 +1012,9 @@
   })
   @ApiResponse({ status: 404, description: 'Projeto não encontrado.' })
   @ApiResponse({ status: 401, description: 'Token inválido ou ausente.' })
-// Mude a assinatura da função para refletir o novo retorno
-  async getProjectEvaluations(
-  @Param('projectId') projectId: string,
-  ): Promise<any> { // Antes era Promise<ProjectEvaluationDto[]>
-  return this.evaluationsService.getProjectEvaluations(projectId);
-}
->>>>>>> bf7c35db
+  // Mude a assinatura da função para refletir o novo retorno
+  async getProjectEvaluations(@Param('projectId') projectId: string): Promise<any> {
+    // Antes era Promise<ProjectEvaluationDto[]>
+    return this.evaluationsService.getProjectEvaluations(projectId);
+  }
 }