import { PrismaClient } from '@prisma/client';
import * as bcrypt from 'bcryptjs';

const prisma = new PrismaClient();

async function main() {
  console.log('🌱 Iniciando seed do banco de dados...');

  // ==========================================
  // SEED - EVALUATION CYCLES
  // ==========================================
  console.log('📅 Criando ciclos de avaliação...');

  const cycles = [
    {
      id: '2024.2',
      name: '2024.2',
      status: 'CLOSED' as const,
      phase: 'EQUALIZATION' as const,
      startDate: new Date('2024-07-01'),
      endDate: new Date('2024-12-31'),
    },
    {
      id: '2025.1',
      name: '2025.1',
      status: 'OPEN' as const,
      phase: 'ASSESSMENTS' as const,
      startDate: new Date('2025-01-01'),
      endDate: new Date('2025-06-30'),
    },
    {
      id: '2025.2',
      name: '2025.2',
      status: 'UPCOMING' as const,
      phase: 'ASSESSMENTS' as const,
      startDate: new Date('2025-07-01'),
      endDate: new Date('2025-12-31'),
    },
  ];

  for (const cycle of cycles) {
    await prisma.evaluationCycle.upsert({
      where: { id: cycle.id },
      update: cycle,
      create: cycle,
    });
  }

  // ==========================================
  // SEED - CRITERIA (CRITÉRIOS DE AVALIAÇÃO)
  // ==========================================
  console.log('📋 Criando critérios de avaliação...');

  const criteria = [
    // BEHAVIOR - Critérios Comportamentais
    {
      id: 'sentimento-de-dono',
      name: 'Sentimento de Dono',
      description: 'Demonstra responsabilidade e cuidado com o trabalho e resultados da empresa',
      pillar: 'BEHAVIOR' as const,
    },
    {
      id: 'resiliencia-adversidades',
      name: 'Resiliência nas Adversidades',
      description: 'Mantém-se firme e adaptável diante de desafios e dificuldades',
      pillar: 'BEHAVIOR' as const,
    },
    {
      id: 'organizacao-trabalho',
      name: 'Organização no Trabalho',
      description: 'Mantém organização pessoal e estruturação eficiente das atividades',
      pillar: 'BEHAVIOR' as const,
    },
    {
      id: 'capacidade-aprender',
      name: 'Capacidade de Aprender',
      description: 'Busca constantemente novos conhecimentos e desenvolvimento pessoal',
      pillar: 'BEHAVIOR' as const,
    },
    {
      id: 'team-player',
      name: 'Ser "Team Player"',
      description: 'Trabalha efetivamente em equipe e contribui para um ambiente colaborativo',
      pillar: 'BEHAVIOR' as const,
    },

    // EXECUTION - Critérios de Execução
    {
      id: 'entregar-qualidade',
      name: 'Entregar com Qualidade',
      description: 'Entrega trabalho com alta qualidade e atenção aos detalhes',
      pillar: 'EXECUTION' as const,
    },
    {
      id: 'atender-prazos',
      name: 'Atender aos Prazos',
      description: 'Entrega tarefas e projetos dentro dos prazos estabelecidos',
      pillar: 'EXECUTION' as const,
    },
    {
      id: 'fazer-mais-menos',
      name: 'Fazer Mais com Menos',
      description: 'Maximiza resultados com recursos disponíveis, otimizando eficiência',
      pillar: 'EXECUTION' as const,
    },
    {
      id: 'pensar-fora-caixa',
      name: 'Pensar Fora da Caixa',
      description: 'Demonstra criatividade e inovação na resolução de problemas',
      pillar: 'EXECUTION' as const,
    },

    // MANAGEMENT - Critérios de Gestão e Liderança (para gestores)
    {
      id: 'gestao-gente',
      name: 'Gente',
      description: 'Desenvolve, motiva e lidera pessoas de forma eficaz',
      pillar: 'MANAGEMENT' as const,
    },
    {
      id: 'gestao-resultados',
      name: 'Resultados',
      description: 'Foca em resultados e entrega valor consistente para a organização',
      pillar: 'MANAGEMENT' as const,
    },
    {
      id: 'evolucao-rocket-corp',
      name: 'Evolução da Rocket Corp',
      description: 'Contribui estrategicamente para o crescimento e evolução da empresa',
      pillar: 'MANAGEMENT' as const,
    },
  ];

  for (const criterion of criteria) {
    await prisma.criterion.upsert({
      where: { id: criterion.id },
      update: criterion,
      create: criterion,
    });
  }

  // ==========================================
  // SEED - PROJECTS
  // ==========================================
  console.log('🏗️ Criando projetos...');

  const projects = [
    {
      id: 'projeto-alpha',
      name: 'Projeto Alpha',
      description: 'Desenvolvimento da nova plataforma de vendas com React e Node.js',
    },
    {
      id: 'projeto-beta',
      name: 'Projeto Beta',
      description: 'Modernização do sistema de RH com migração para microserviços',
    },
    {
      id: 'projeto-gamma',
      name: 'Projeto Gamma',
      description: 'Implementação de BI e analytics com Power BI e Apache Spark',
    },
    {
      id: 'projeto-delta',
      name: 'Projeto Delta',
      description: 'Migração para cloud computing (AWS) e containerização com Docker',
    },
    {
      id: 'projeto-mobile-app',
      name: 'App Mobile RocketCorp',
      description: 'Desenvolvimento do aplicativo móvel nativo para iOS e Android',
    },
    {
      id: 'projeto-api-core',
      name: 'API Core',
      description: 'Refatoração e otimização da API principal do sistema',
    },
  ];

  for (const project of projects) {
    await prisma.project.upsert({
      where: { id: project.id },
      update: project,
      create: project,
    });
  }

  // ==========================================
  // LIMPEZA E CRIAÇÃO DE USUÁRIOS
  // ==========================================
  console.log('🧹 Limpando dados existentes...');
  await prisma.userProjectRole.deleteMany();
  await prisma.userProjectAssignment.deleteMany();
  await prisma.userRoleAssignment.deleteMany();
  await prisma.user.deleteMany();

  // Cria senha hasheada
  const password = 'password123';
  const hashedPassword = await bcrypt.hash(password, 10);

  console.log('👥 Criando usuários com nova estrutura...');

  // ==========================================
  // USUÁRIO 1: EDUARDO TECH - ADMIN PURO
  // ==========================================
  const eduardo = await prisma.user.create({
    data: {
      name: 'Eduardo José Ferreira da Silva',
      email: 'eduardo.tech@rocketcorp.com',
      passwordHash: hashedPassword,
      roles: JSON.stringify(['admin']), // Campo legado - mantido para compatibilidade

      // Dados organizacionais completos
      jobTitle: 'DevOps Engineer',
      seniority: 'Sênior',
      careerTrack: 'Tech',
      businessUnit: 'Operations',

      // Admin puro - sem vínculos de projeto ou hierarquia
      projects: null,
      managerId: null,
      directReports: null,
      mentorId: null,

      isActive: true,
    },
  });

  console.log(`✅ Usuário ADMIN criado: ${eduardo.name} (${eduardo.email})`);

  // ==========================================
  // USUÁRIO 2: DIANA COSTA - RH PURO
  // ==========================================
  const diana = await prisma.user.create({
    data: {
      name: 'Diana Cristina Costa Lima',
      email: 'diana.costa@rocketcorp.com',
      passwordHash: hashedPassword,
      roles: JSON.stringify(['rh']),

      // Dados organizacionais completos
      jobTitle: 'People & Culture Manager',
      seniority: 'Sênior',
      careerTrack: 'Business',
      businessUnit: 'Operations',

      // RH puro - sem vínculos de projeto ou hierarquia
      projects: null,
      managerId: null,
      directReports: null,
      mentorId: null,

      isActive: true,
    },
  });

  console.log(`✅ Usuário RH criado: ${diana.name} (${diana.email})`);

  // ==========================================
  // USUÁRIO 3: CARLA DIAS - COMITÊ PURO
  // ==========================================
  const carla = await prisma.user.create({
    data: {
      name: 'Carla Regina Dias Fernandes',
      email: 'carla.dias@rocketcorp.com',
      passwordHash: hashedPassword,
      roles: JSON.stringify(['comite']),

      // Dados organizacionais completos
      jobTitle: 'Head of Engineering',
      seniority: 'Principal',
      careerTrack: 'Tech',
      businessUnit: 'Digital Products',

      // Comitê puro - sem vínculos de projeto ou hierarquia
      projects: null,
      managerId: null,
      directReports: null,
      mentorId: null,

      isActive: true,
    },
  });

  console.log(`✅ Usuário COMITÊ criado: ${carla.name} (${carla.email})`);

  // ==========================================
  // USUÁRIO 4: BRUNO MENDES - GESTOR + COLABORADOR
  // ==========================================
  const bruno = await prisma.user.create({
    data: {
      name: 'Bruno André Mendes Carvalho',
      email: 'bruno.mendes@rocketcorp.com',
      passwordHash: hashedPassword,
      roles: JSON.stringify(['colaborador', 'gestor']),

      // Dados organizacionais completos
      jobTitle: 'Tech Lead',
      seniority: 'Sênior',
      careerTrack: 'Tech',
      businessUnit: 'Digital Products',

      // Dados de projetos (legado - agora substituído por UserProjectAssignment + UserProjectRole)
      projects: JSON.stringify(['projeto-alpha', 'projeto-api-core']),
      managerId: null,
      directReports: JSON.stringify([]), // Será atualizado após criar Ana e Felipe
      mentorId: null,

      isActive: true,
    },
  });

  console.log(`✅ Usuário GESTOR+COLABORADOR criado: ${bruno.name} (${bruno.email})`);

  // ==========================================
  // USUÁRIO 5: ANA OLIVEIRA - COLABORADORA
  // ==========================================
  const ana = await prisma.user.create({
    data: {
      name: 'Ana Beatriz Oliveira Santos',
      email: 'ana.oliveira@rocketcorp.com',
      passwordHash: hashedPassword,
      roles: JSON.stringify(['colaborador']),

      // Dados organizacionais completos
      jobTitle: 'Desenvolvedora Frontend',
      seniority: 'Pleno',
      careerTrack: 'Tech',
      businessUnit: 'Digital Products',

      // Dados de projetos
      projects: JSON.stringify(['projeto-alpha', 'projeto-mobile-app']),
      managerId: bruno.id, // Bruno é seu gestor
      directReports: null, // Ana não tem liderados
      mentorId: null, // Sem mentor neste exemplo

      isActive: true,
    },
  });

  console.log(`✅ Usuário COLABORADOR criado: ${ana.name} (${ana.email})`);

  // ==========================================
  // USUÁRIO 6: FELIPE SILVA - COLABORADOR
  // ==========================================
  const felipe = await prisma.user.create({
    data: {
      name: 'Felipe Augusto Silva Rodrigues',
      email: 'felipe.silva@rocketcorp.com',
      passwordHash: hashedPassword,
      roles: JSON.stringify(['colaborador']),

      // Dados organizacionais completos
      jobTitle: 'Desenvolvedor Backend',
      seniority: 'Júnior',
      careerTrack: 'Tech',
      businessUnit: 'Digital Products',

      // Dados de projetos
      projects: JSON.stringify(['projeto-api-core', 'projeto-mobile-app']),
      managerId: bruno.id, // Bruno é seu gestor
      directReports: null, // Felipe não tem liderados
      mentorId: ana.id, // Ana é sua mentora

      isActive: true,
    },
  });

  console.log(`✅ Usuário COLABORADOR criado: ${felipe.name} (${felipe.email})`);

  // ==========================================
  // ATUALIZAR DIRECT REPORTS DO BRUNO
  // ==========================================
  await prisma.user.update({
    where: { id: bruno.id },
    data: {
      directReports: JSON.stringify([ana.id, felipe.id]),
    },
  });
  console.log(`✅ Bruno → Liderados: Ana e Felipe`);

  // ==========================================
  // CONFIGURAÇÃO DE ROLE ASSIGNMENTS (NOVAS ESTRUTURAS)
  // ==========================================
  console.log('👥 Configurando role assignments globais...');

  const roleAssignments = [
    // Eduardo: Admin puro
    { userId: eduardo.id, role: 'ADMIN' as const },

    // Diana: RH puro
    { userId: diana.id, role: 'RH' as const },

    // Carla: Comitê puro
    { userId: carla.id, role: 'COMMITTEE' as const },

    // Bruno: Colaborador + Gestor
    { userId: bruno.id, role: 'COLLABORATOR' as const },
    { userId: bruno.id, role: 'MANAGER' as const },

    // Ana: Colaboradora
    { userId: ana.id, role: 'COLLABORATOR' as const },

    // Felipe: Colaborador
    { userId: felipe.id, role: 'COLLABORATOR' as const },
  ];

  for (const assignment of roleAssignments) {
    await prisma.userRoleAssignment.upsert({
      where: {
        userId_role: {
          userId: assignment.userId,
          role: assignment.role,
        },
      },
      update: {},
      create: assignment,
    });
  }

  // ==========================================
  // CONFIGURAÇÃO DE ATRIBUIÇÕES DE PROJETO (APENAS PARA MEMBROS DE PROJETO)
  // ==========================================
  console.log('📋 Configurando atribuições de projeto...');

  const projectAssignments = [
    // Bruno: Projeto Alpha (liderar) e API Core
    { userId: bruno.id, projectId: 'projeto-alpha' },
    { userId: bruno.id, projectId: 'projeto-api-core' },

    // Ana: Projeto Alpha e Mobile App
    { userId: ana.id, projectId: 'projeto-alpha' },
    { userId: ana.id, projectId: 'projeto-mobile-app' },

    // Felipe: API Core e Mobile App
    { userId: felipe.id, projectId: 'projeto-api-core' },
    { userId: felipe.id, projectId: 'projeto-mobile-app' },
  ];

  for (const assignment of projectAssignments) {
    await prisma.userProjectAssignment.upsert({
      where: {
        userId_projectId: {
          userId: assignment.userId,
          projectId: assignment.projectId,
        },
      },
      update: {},
      create: assignment,
    });
  }

  // ==========================================
  // CONFIGURAÇÃO DE ROLES POR PROJETO (UserProjectRole)
  // ==========================================
  console.log('🔑 Configurando roles específicas por projeto...');

  const userProjectRoles = [
    // PROJETO ALPHA - Plataforma de Vendas
    { userId: bruno.id, projectId: 'projeto-alpha', role: 'MANAGER' as const }, // Bruno é gestor no Alpha
    { userId: ana.id, projectId: 'projeto-alpha', role: 'COLLABORATOR' as const }, // Ana colaboradora no Alpha

    // PROJETO API CORE
    { userId: bruno.id, projectId: 'projeto-api-core', role: 'MANAGER' as const }, // Bruno gestor no API Core
    { userId: felipe.id, projectId: 'projeto-api-core', role: 'COLLABORATOR' as const }, // Felipe colaborador no API Core

    // PROJETO MOBILE APP
    { userId: ana.id, projectId: 'projeto-mobile-app', role: 'COLLABORATOR' as const }, // Ana colaboradora no Mobile
    { userId: felipe.id, projectId: 'projeto-mobile-app', role: 'COLLABORATOR' as const }, // Felipe colaborador no Mobile
  ];

  for (const userProjectRole of userProjectRoles) {
    await prisma.userProjectRole.upsert({
      where: {
        userId_projectId_role: {
          userId: userProjectRole.userId,
          projectId: userProjectRole.projectId,
          role: userProjectRole.role,
        },
      },
      update: {},
      create: userProjectRole,
    });
  }

  // ==========================================
  // SEED - DADOS DE AVALIAÇÃO DE EXEMPLO (NOVO)
  // ==========================================
  console.log('📝 Criando dados de avaliação de exemplo para o ciclo 2025.1...');

  // Cenário 1: Ana já submeteu sua autoavaliação.
  await prisma.selfAssessment.create({
    data: {
      authorId: ana.id,
      cycle: '2025.1',
      status: 'SUBMITTED',
      answers: {
        create: {
          criterionId: 'sentimento-de-dono',
          score: 5,
          justification: 'Sempre assumo a responsabilidade pelos projetos.',
        },
      },
    },
  });

  // Cenário 2: Felipe apenas começou a sua autoavaliação (está em rascunho).
  await prisma.selfAssessment.create({
    data: {
      authorId: felipe.id,
      cycle: '2025.1',
      status: 'DRAFT',
      answers: {
        create: {
          criterionId: 'team-player',
          score: 4,
          justification: 'Colaboro bem com a equipe.',
        },
      },
    },
  });

  // Cenário 3: Bruno (o gestor) já avaliou a Ana.
  await prisma.managerAssessment.create({
    data: {
      authorId: bruno.id,
      evaluatedUserId: ana.id,
      cycle: '2025.1',
      status: 'SUBMITTED',
      answers: {
        create: {
          criterionId: 'entregar-qualidade',
          score: 5,
          justification: 'As entregas da Ana são sempre de alta qualidade.',
        },
      },
    },
  });

  // Cenário 4: Ana (colega) já fez uma avaliação 360 do Felipe.
  await prisma.assessment360.create({
    data: {
      authorId: ana.id,
      evaluatedUserId: felipe.id,
      cycle: '2025.1',
      status: 'SUBMITTED',
      overallScore: 4,
      strengths: 'Muito proativo.',
      improvements: 'Pode melhorar a organização das tarefas.',
    },
  });

  console.log('✅ Dados de avaliação de exemplo criados.');

  console.log('✅ Estruturas de relacionamento configuradas!');

  // ==========================================
  // RESUMO FINAL
  // ==========================================
  console.log('✅ Seed concluído com sucesso!');
  console.log('📊 Estruturas criadas:');
<<<<<<< HEAD
  console.log(`   - ${cycles.length} ciclos de avaliação`);
=======
  console.log(`   - ${cycles.length} ciclos de avaliação com sistema de fases`);
>>>>>>> f164545f
  console.log(
    `   - ${criteria.length} critérios (${criteria.filter((c) => c.pillar === 'BEHAVIOR').length} comportamentais, ${criteria.filter((c) => c.pillar === 'EXECUTION').length} execução, ${criteria.filter((c) => c.pillar === 'MANAGEMENT').length} gestão)`,
  );
  console.log(`   - ${projects.length} projetos`);
  console.log(`   - 6 usuários com perfis separados por escopo`);
  console.log(`   - ${roleAssignments.length} atribuições de role globais`);
  console.log(`   - ${projectAssignments.length} atribuições de projeto`);
  console.log(`   - ${userProjectRoles.length} roles específicas por projeto`);
  console.log('');

  // ==========================================
  // RESUMO DOS CICLOS E FASES
  // ==========================================
  console.log('🔄 Sistema de Fases dos Ciclos:');
  console.log('');
  cycles.forEach((cycle) => {
    const statusIcon = cycle.status === 'OPEN' ? '🟢' : cycle.status === 'CLOSED' ? '🔴' : '🟡';
    let phaseIcon = '❓';
    const phase = cycle.phase as string;
    if (phase === 'ASSESSMENTS') phaseIcon = '📝';
    else if (phase === 'MANAGER_REVIEWS') phaseIcon = '👔';
    else if (phase === 'EQUALIZATION') phaseIcon = '⚖️';

    console.log(`  ${statusIcon} ${cycle.name} | ${cycle.status} | ${phaseIcon} ${cycle.phase}`);
  });

  console.log('');
  console.log('📋 Descrição das Fases:');
  console.log('  📝 ASSESSMENTS (Fase 1): Autoavaliação, 360, Mentoring, Reference');
  console.log('  👔 MANAGER_REVIEWS (Fase 2): Avaliações de Gestor');
  console.log('  ⚖️ EQUALIZATION (Fase 3): Equalização final');
  console.log('');
  console.log('🎯 Ciclo Ativo: 2025.1 na fase ASSESSMENTS');
  console.log('  ✅ Permitidas: Autoavaliação, 360, Mentoring, Reference');
  console.log('  ❌ Bloqueadas: Avaliações de Gestor');
  console.log('');

  console.log('👥 Usuários disponíveis para login:');
  console.log('');
  console.log('🔧 PAPÉIS GLOBAIS (sem vínculos de projeto):');
  console.log('  📧 eduardo.tech@rocketcorp.com - Senha: password123');
  console.log(
    '     👤 Eduardo José Ferreira da Silva | 🎯 ADMIN PURO | 💼 DevOps Engineer Sênior | 🏢 Operations',
  );
  console.log('  📧 diana.costa@rocketcorp.com - Senha: password123');
  console.log(
    '     👤 Diana Cristina Costa Lima | 🎯 RH PURO | 💼 People & Culture Manager Sênior | 🏢 Operations',
  );
  console.log('  📧 carla.dias@rocketcorp.com - Senha: password123');
  console.log(
    '     👤 Carla Regina Dias Fernandes | 🎯 COMITÊ PURO | 💼 Head of Engineering Principal | 🏢 Digital Products',
  );
  console.log('');
  console.log('👥 MEMBROS DE PROJETO (com vínculos de projeto):');
  console.log('  📧 bruno.mendes@rocketcorp.com - Senha: password123');
  console.log(
    '     👤 Bruno André Mendes Carvalho | 🎯 Gestor + Colaborador | 💼 Tech Lead Sênior | 🏢 Digital Products',
  );
  console.log('  📧 ana.oliveira@rocketcorp.com - Senha: password123');
  console.log(
    '     👤 Ana Beatriz Oliveira Santos | 🎯 Colaboradora | 💼 Desenvolvedora Frontend Pleno | 🏢 Digital Products',
  );
  console.log('  📧 felipe.silva@rocketcorp.com - Senha: password123');
  console.log(
    '     👤 Felipe Augusto Silva Rodrigues | 🎯 Colaborador | 💼 Desenvolvedor Backend Júnior | 🏢 Digital Products',
  );
  console.log('');
  console.log('🏢 Nova Estrutura Organizacional:');
  console.log('  🔧 Eduardo Tech (Admin) - Independente, gerencia sistema');
  console.log('  👥 Diana Costa (RH) - Independente, gerencia pessoas e políticas');
  console.log('  ⚖️ Carla Dias (Comitê) - Independente, equalização de avaliações');
  console.log('  👑 Bruno Mendes (Gestor) → Ana Oliveira & Felipe Silva (Colaboradores)');
  console.log('');
  console.log('🎯 Tipos de Usuário:');
  console.log('  • Admin: Gerenciamento total do sistema (sem vínculos de projeto)');
  console.log('  • RH: Configuração e acompanhamento (sem vínculos de projeto)');
  console.log('  • Comitê: Equalização final (sem vínculos de projeto)');
  console.log('  • Colaborador: Participa como avaliado (vinculado a projetos)');
  console.log('  • Gestor: Avalia liderados + é avaliado (vinculado a projetos)');
  console.log('');
  console.log('🔑 Exemplos de Roles por Projeto:');
  console.log('  • Bruno: MANAGER no Alpha e API Core');
  console.log('  • Ana: COLLABORATOR no Alpha e Mobile App');
  console.log('  • Felipe: COLLABORATOR no API Core e Mobile App');
  console.log('  • Eduardo, Diana, Carla: SEM vínculos de projeto');
}

main()
  .catch((e) => {
    console.error('❌ Erro durante o seed:', e);
    process.exit(1);
  })
  .finally(async () => {
    await prisma.$disconnect();
  });<|MERGE_RESOLUTION|>--- conflicted
+++ resolved
@@ -559,11 +559,7 @@
   // ==========================================
   console.log('✅ Seed concluído com sucesso!');
   console.log('📊 Estruturas criadas:');
-<<<<<<< HEAD
-  console.log(`   - ${cycles.length} ciclos de avaliação`);
-=======
   console.log(`   - ${cycles.length} ciclos de avaliação com sistema de fases`);
->>>>>>> f164545f
   console.log(
     `   - ${criteria.length} critérios (${criteria.filter((c) => c.pillar === 'BEHAVIOR').length} comportamentais, ${criteria.filter((c) => c.pillar === 'EXECUTION').length} execução, ${criteria.filter((c) => c.pillar === 'MANAGEMENT').length} gestão)`,
   );
