--- conflicted
+++ resolved
@@ -18,13 +18,9 @@
   name         String
   email        String @unique
   passwordHash String
-<<<<<<< HEAD
-  roles        String // Armazenado como JSON string (array de UserRole) - DEPRECATED: migrar para UserRoleAssignment
-=======
   roles        String   // Armazenado como JSON string (array de UserRole) - DEPRECATED: migrar para UserRoleAssignment
   lastActivityAt DateTime? @map("last_activity_at") // Última vez que o usuário interagiu com o sistema
   auditLogs  AuditLog[]
->>>>>>> b7b0a6ef
 
   // ==========================================
   // DADOS DE ESTRUTURA ORGANIZACIONAL
@@ -575,7 +571,6 @@
   @@map("key_results")
 }
 
-<<<<<<< HEAD
 model ImportBatch {
   id         String        @id @default(cuid())
   fileName   String        // Nome do arquivo original (ex: "avaliacoes_2024.2.xlsx")
@@ -595,7 +590,7 @@
   // Adicione outros relacionamentos conforme necessário...
   
   @@map("import_batches")
-=======
+}
 
 // ==========================================
 // SISTEMA DE AuditLog
@@ -615,7 +610,6 @@
   user        User?     @relation(fields: [userId], references: [id])
 
   @@map("audit_logs")
->>>>>>> b7b0a6ef
 }
 
 // ==========================================
