// This is your Prisma schema file,
// learn more about it in the docs: https://pris.ly/d/prisma-schema

generator client {
  provider = "prisma-client-js"
}

datasource db {
  provider = "sqlite"
  url      = "file:./database.sqlite"
}

model User {
  // ==========================================
  // DADOS DE IDENTIFICAÇÃO E ACESSO
  // ==========================================
  id           String @id @default(cuid())
  name         String
  email        String @unique
  passwordHash String
  roles        String // Armazenado como JSON string (array de UserRole) - DEPRECATED: migrar para UserRoleAssignment

  // ==========================================
  // DADOS DE ESTRUTURA ORGANIZACIONAL
  // ==========================================
  jobTitle     String   // Cargo/Posição do colaborador
  seniority    String   // Nível de senioridade
  careerTrack  String   // Trilha de carreira
  businessUnit String   // Unidade de negócio
  businessHub String?    // Polo

  // ==========================================
  // DADOS DE ALOCAÇÃO E RELACIONAMENTO
  // ==========================================
  projects      String? // Array de projetos (JSON string) - DEPRECATED: migrar para UserProjectAssignment
  managerId     String? // ID do gestor direto
  directReports String? // Array de IDs dos liderados (JSON string)
  mentorId      String? // ID do mentor designado

  // ==========================================
  // METADADOS DE CONTROLE
  // ==========================================
  isActive  Boolean  @default(true)
  createdAt DateTime @default(now())
  updatedAt DateTime @updatedAt

  // ==========================================
  // RELACIONAMENTOS COM AVALIAÇÕES (COMPATIBILIDADE)
  // ==========================================
  // Autoavaliações criadas pelo usuário
  selfAssessments SelfAssessment[]

  // Avaliações 360 criadas pelo usuário (como avaliador)
  assessments360Created Assessment360[] @relation("Assessment360Author")

  // Avaliações 360 recebidas pelo usuário (como avaliado)
  assessments360Received Assessment360[] @relation("Assessment360Evaluated")

  // Avaliações de mentoring criadas pelo usuário (como mentorado)
  mentoringAssessmentsCreated MentoringAssessment[] @relation("MentoringAssessmentAuthor")

  // Avaliações de mentoring recebidas pelo usuário (como mentor)
  mentoringAssessmentsReceived MentoringAssessment[] @relation("MentoringAssessmentMentor")

  // Feedbacks de referência criados pelo usuário (como autor)
  referenceFeedbacksCreated ReferenceFeedback[] @relation("ReferenceFeedbackAuthor")

  // Feedbacks de referência recebidos pelo usuário (como referenciado)
  referenceFeedbacksReceived ReferenceFeedback[] @relation("ReferenceFeedbackReferenced")

  // Avaliações de gestor criadas pelo usuário (como gestor)
  managerAssessmentsCreated ManagerAssessment[] @relation("ManagerAssessmentAuthor")

  // Avaliações de gestor recebidas pelo usuário (como liderado)
  managerAssessmentsReceived ManagerAssessment[] @relation("ManagerAssessmentEvaluated")

  // Avaliações de comitê criadas pelo usuário (como membro do comitê)
  committeeAssessmentsCreated CommitteeAssessment[] @relation("CommitteeAssessmentAuthor")

  // Avaliações de comitê recebidas pelo usuário (como avaliado)
  committeeAssessmentsReceived CommitteeAssessment[] @relation("CommitteeAssessmentEvaluated")

  // Resumos GenAI recebidos pelo usuário (como colaborador avaliado)
  genaiSummaries GenAISummary[] @relation("GenAISummaryCollaborator")

  // Insights personalizados gerados para o usuário
  personalInsights PersonalInsights[] @relation("PersonalInsightsCollaborator")

  // Resumos de equipe gerados para o usuário (como gestor)
  managerTeamSummaries ManagerTeamSummary[] @relation("GenAIManagerTeamSummary")

  //ATUALIZACAO DE IMPORTACAO
  importBatchId String? // ID do lote que criou ou modificou este usuário
  importBatch   ImportBatch? @relation(fields: [importBatchId], references: [id], onDelete: Cascade)

  // ==========================================
  // NOVOS RELACIONAMENTOS (ESTRUTURAS MELHORADAS)
  // ==========================================
  // Relacionamentos com novas estruturas
  roleAssignments    UserRoleAssignment[]
  projectAssignments UserProjectAssignment[]
  projectRoles       UserProjectRole[]  // NOVA: Roles específicas por projeto
  okrs               OKR[]              // NOVA: OKRs do colaborador
  pdis              PDI[]              // NOVA: PDIs do colaborador
  
  // Lotes de importação criados por este usuário
  uploadedBatches   ImportBatch[] @relation("ImportBatchUploadedBy")

  @@map("users")
}

// ==========================================
// TABELAS DE AVALIAÇÕES (COMPATIBILIDADE MANTIDA)
// ==========================================

model SelfAssessment {
  id          String    @id @default(cuid())
  cycle       String // Ciclo de avaliação (ex: "2025.1") - FUTURO: migrar para FK evaluation_cycles
  authorId    String // ID do usuário que criou a autoavaliação
  status      String    @default("DRAFT") // DRAFT | SUBMITTED
  createdAt   DateTime  @default(now())
  updatedAt   DateTime  @updatedAt
  submittedAt DateTime?

  //ATUALIZACAO DE IMPORTACAO
  importBatchId String?
  importBatch   ImportBatch? @relation(fields: [importBatchId], references: [id], onDelete: Cascade)


  // Relacionamentos
  author  User                   @relation(fields: [authorId], references: [id], onDelete: Cascade)
  answers SelfAssessmentAnswer[]

  @@unique([authorId, cycle]) // Um usuário só pode ter uma autoavaliação por ciclo
  @@map("self_assessments")
}

model SelfAssessmentAnswer {
  id               String @id @default(cuid())
  selfAssessmentId String
  criterionId      String // ID do critério (ex: "sentimento-de-dono") - FUTURO: migrar para FK criteria
  score            Int // Nota de 1 a 5
  justification    String // Justificativa textual (criptografada)

  // Relacionamentos
  selfAssessment SelfAssessment @relation(fields: [selfAssessmentId], references: [id], onDelete: Cascade)

  @@unique([selfAssessmentId, criterionId]) // Uma resposta por critério por autoavaliação
  @@map("self_assessment_answers")
}

model Assessment360 {
<<<<<<< HEAD
  id              String    @id @default(cuid())
  cycle           String // Ciclo de avaliação - FUTURO: migrar para FK evaluation_cycles
  authorId        String // ID do usuário que criou a avaliação
  evaluatedUserId String // ID do usuário sendo avaliado
  overallScore    Int // Nota geral de 1 a 5
  strengths       String // Pontos fortes (criptografados)
  improvements    String // Pontos de melhoria (criptografados)
  status          String    @default("DRAFT") // DRAFT | SUBMITTED
  createdAt       DateTime  @default(now())
  updatedAt       DateTime  @updatedAt
  submittedAt     DateTime?
=======
  id               String   @id @default(cuid())
  cycle            String   // Ciclo de avaliação - FUTURO: migrar para FK evaluation_cycles
  authorId         String   // ID do usuário que criou a avaliação
  evaluatedUserId  String   // ID do usuário sendo avaliado
  overallScore     Int      // Nota geral de 1 a 5
  strengths        String   // Pontos fortes
  improvements     String   // Pontos de melhoria
  periodWorked     String? // Período de trabalho avaliado (opcional)
  motivationToWorkAgain WorkAgainMotivation?
  status           String   @default("DRAFT") // DRAFT | SUBMITTED
  createdAt        DateTime @default(now())
  updatedAt        DateTime @updatedAt
  submittedAt      DateTime?

  //ATUALIZACAO DE IMPORTACAO
  importBatchId String?
  importBatch   ImportBatch? @relation(fields: [importBatchId], references: [id], onDelete: Cascade)

>>>>>>> 09c731ea

  // Relacionamentos
  author        User @relation("Assessment360Author", fields: [authorId], references: [id], onDelete: Cascade)
  evaluatedUser User @relation("Assessment360Evaluated", fields: [evaluatedUserId], references: [id], onDelete: Cascade)

  @@unique([authorId, evaluatedUserId, cycle]) // Um usuário só pode avaliar outro uma vez por ciclo
  @@map("assessments_360")
}

model MentoringAssessment {
<<<<<<< HEAD
  id            String    @id @default(cuid())
  cycle         String // Ciclo de avaliação - FUTURO: migrar para FK evaluation_cycles
  authorId      String // ID do mentorado que criou a avaliação
  mentorId      String // ID do mentor sendo avaliado
  score         Int // Nota de 1 a 5
  justification String // Justificativa da avaliação (criptografada)
  status        String    @default("DRAFT") // DRAFT | SUBMITTED
  createdAt     DateTime  @default(now())
  updatedAt     DateTime  @updatedAt
=======
  id            String   @id @default(cuid())
  cycle         String   // Ciclo de avaliação - FUTURO: migrar para FK evaluation_cycles
  authorId      String   // ID do mentorado que criou a avaliação
  mentorId      String   // ID do mentor sendo avaliado
  score         Int      // Nota de 1 a 5
  justification String   // Justificativa da avaliação
  status        AssessmentStatus   @default(PENDING) // DRAFT | SUBMITTED
  createdAt     DateTime @default(now())
  updatedAt     DateTime @updatedAt
>>>>>>> 09c731ea
  submittedAt   DateTime?

  // Relacionamentos
  author User @relation("MentoringAssessmentAuthor", fields: [authorId], references: [id], onDelete: Cascade)
  mentor User @relation("MentoringAssessmentMentor", fields: [mentorId], references: [id], onDelete: Cascade)

  @@unique([authorId, mentorId, cycle]) // Um mentorado só pode avaliar um mentor uma vez por ciclo
  @@map("mentoring_assessments")
}

model ReferenceFeedback {
  id                String   @id @default(cuid())
  cycle             String   // Ciclo de avaliação - FUTURO: migrar para FK evaluation_cycles
  authorId          String   // ID do usuário que criou o feedback
  referencedUserId  String   // ID do usuário sendo referenciado
  topic             String?  // Tópico do feedback (NOVO CAMPO)
  justification     String   // Feedback textual
  status            AssessmentStatus   @default(PENDING) // DRAFT | SUBMITTED
  createdAt         DateTime @default(now())
  updatedAt         DateTime @updatedAt
  submittedAt       DateTime?

  //ATUALIZACAO DE IMPORTACAO
  importBatchId String?
  importBatch   ImportBatch? @relation(fields: [importBatchId], references: [id], onDelete: Cascade)


  // Relacionamentos
  author         User @relation("ReferenceFeedbackAuthor", fields: [authorId], references: [id], onDelete: Cascade)
  referencedUser User @relation("ReferenceFeedbackReferenced", fields: [referencedUserId], references: [id], onDelete: Cascade)

  @@unique([authorId, referencedUserId, cycle]) // Um usuário só pode referenciar outro uma vez por ciclo
  @@map("reference_feedbacks")
}

model ManagerAssessment {
  id               String   @id @default(cuid())
  cycle            String   // Ciclo de avaliação - FUTURO: migrar para FK evaluation_cycles
  authorId         String   // ID do gestor que criou a avaliação
  evaluatedUserId  String   // ID do liderado sendo avaliado
  status           AssessmentStatus   @default(PENDING) // DRAFT | SUBMITTED
  createdAt        DateTime @default(now())
  updatedAt        DateTime @updatedAt
  submittedAt      DateTime?

  // Relacionamentos
  author        User                      @relation("ManagerAssessmentAuthor", fields: [authorId], references: [id], onDelete: Cascade)
  evaluatedUser User                      @relation("ManagerAssessmentEvaluated", fields: [evaluatedUserId], references: [id], onDelete: Cascade)
  answers       ManagerAssessmentAnswer[]

  @@unique([authorId, evaluatedUserId, cycle]) // Um gestor só pode avaliar um liderado uma vez por ciclo
  @@map("manager_assessments")
}

model ManagerAssessmentAnswer {
  id                  String @id @default(cuid())
  managerAssessmentId String
  criterionId         String // ID do critério (ex: "sentimento-de-dono") - FUTURO: migrar para FK criteria
  score               Int // Nota de 1 a 5
  justification       String // Justificativa textual (criptografada)

  // Relacionamentos
  managerAssessment ManagerAssessment @relation(fields: [managerAssessmentId], references: [id], onDelete: Cascade)

  @@unique([managerAssessmentId, criterionId]) // Uma resposta por critério por avaliação de gestor
  @@map("manager_assessment_answers")
}

model CommitteeAssessment {
  id               String   @id @default(cuid())
  cycle            String   // Ciclo de avaliação - FUTURO: migrar para FK evaluation_cycles
  authorId         String   // ID do membro do comitê que criou a avaliação
  evaluatedUserId  String   // ID do colaborador sendo avaliado
  finalScore       Int      // Nota final de equalização (1 a 5)
  justification    String   // Justificativa da equalização
  observations     String?  // Observações adicionais
  status           AssessmentStatus   @default(PENDING) // DRAFT | SUBMITTED
  createdAt        DateTime @default(now())
  updatedAt        DateTime @updatedAt
  submittedAt      DateTime?

  // Relacionamentos
  author        User @relation("CommitteeAssessmentAuthor", fields: [authorId], references: [id], onDelete: Cascade)
  evaluatedUser User @relation("CommitteeAssessmentEvaluated", fields: [evaluatedUserId], references: [id], onDelete: Cascade)

  @@unique([authorId, evaluatedUserId, cycle]) // Um membro do comitê só pode avaliar um colaborador uma vez por ciclo
  @@map("committee_assessments")
}

model GenAISummary {
  id               String   @id @default(cuid())
  collaboratorId   String // ID do colaborador avaliado
  cycle            String // Ciclo de avaliação (ex: "2025.1")
  summary          String // Resumo completo gerado pela GenAI
  collaboratorName String // Nome do colaborador (cache para facilitar consultas)
  jobTitle         String // Cargo do colaborador (cache)
  averageScore     Float // Média geral das avaliações
  totalEvaluations Int // Total de avaliações consideradas
  createdAt        DateTime @default(now())
  updatedAt        DateTime @updatedAt

  // Relacionamentos
  collaborator User @relation("GenAISummaryCollaborator", fields: [collaboratorId], references: [id], onDelete: Cascade)

  @@unique([collaboratorId, cycle]) // Um colaborador só pode ter um resumo por ciclo
  @@map("genai_summaries")
}

model PersonalInsights {
  id               String   @id @default(cuid())
  collaboratorId   String   // ID do colaborador
  cycle            String   // Ciclo de avaliação (ex: "2025.1")
  insights         String   // Insights personalizados gerados pela GenAI
  collaboratorName String   // Nome do colaborador (cache)
  jobTitle         String   // Cargo do colaborador (cache)
  averageScore     Float    // Média geral das avaliações
  createdAt        DateTime @default(now())
  updatedAt        DateTime @updatedAt

  // Relacionamentos
  collaborator User @relation("PersonalInsightsCollaborator", fields: [collaboratorId], references: [id], onDelete: Cascade)

  @@unique([collaboratorId, cycle]) // Um colaborador só pode ter insights personalizados por ciclo
  @@map("personal_insights")
}

model ManagerTeamSummary {
  id        String @id @default(cuid())
  managerId String // ID do gestor para quem o resumo foi gerado
  cycle     String // Ciclo de avaliação (ex: "2025.1")

  // --- Resumos Gerados pela IA ---
  // Resumo gerado por getTeamScoreAnalysis (análise quantitativa)
  scoreAnalysisSummary    String
  // Resumo gerado por getTeamEvaluationSummary (análise qualitativa de feedbacks)
  feedbackAnalysisSummary String

  // --- Estatísticas Gerais da Equipe (do getTeamEvaluationData) ---
  totalCollaborators Int // Número total de colaboradores na análise
  teamAverageScore   Float // Média geral da equipe
  highPerformers     Int // Contagem de colaboradores de alta performance
  lowPerformers      Int // Contagem de colaboradores de baixa performance

  // --- Métricas de Pontuação por Pilar (do getTeamScoreAnalysisData) ---
  behaviorAverage    Float? // Média do pilar "Behavior" (pode não existir)
  executionAverage   Float? // Média do pilar "Execution" (pode não existir)
  criticalPerformers Int // Contagem de colaboradores em zona crítica de performance

  // --- Metadados ---
  createdAt DateTime @default(now())
  updatedAt DateTime @updatedAt

  // Relacionamento com o gestor
  manager User @relation("GenAIManagerTeamSummary", fields: [managerId], references: [id], onDelete: Cascade)

  @@unique([managerId, cycle])
  @@map("manager_team_summaries")
}

// ==========================================
// ESTRUTURA DE PDI (PLANO DE DESENVOLVIMENTO INDIVIDUAL)
// ==========================================

model PDI {
  id             String    @id @default(cuid())
  collaboratorId String // ID do colaborador dono do PDI
  title          String // Título do PDI
  description    String // Descrição geral do plano
  startDate      DateTime // Data de início do PDI
  endDate        DateTime // Data prevista de conclusão
  status         PDIStatus @default(NOT_STARTED)
  createdAt      DateTime  @default(now())
  updatedAt      DateTime  @updatedAt
  completedAt    DateTime?

  // Relacionamentos
  collaborator User        @relation(fields: [collaboratorId], references: [id], onDelete: Cascade)
  actions      PDIAction[]

  @@map("pdis")
}

model PDIAction {
  id          String          @id @default(cuid())
  pdiId       String // ID do PDI ao qual a ação pertence
  title       String // Título da ação
  description String // Descrição detalhada da ação
  deadline    DateTime // Prazo para conclusão
  status      PDIActionStatus @default(TO_DO)
  priority    PDIPriority     @default(MEDIUM)
  createdAt   DateTime        @default(now())
  updatedAt   DateTime        @updatedAt
  completedAt DateTime?

  // Relacionamentos
  pdi PDI @relation(fields: [pdiId], references: [id], onDelete: Cascade)

  @@map("pdi_actions")
}

enum PDIStatus {
  NOT_STARTED
  IN_PROGRESS
  COMPLETED
  ARCHIVED
}

enum PDIActionStatus {
  TO_DO
  IN_PROGRESS
  COMPLETED
  BLOCKED
}

enum PDIPriority {
  LOW
  MEDIUM
  HIGH
  CRITICAL
}

enum AssessmentStatus {
  PENDING
  DRAFT
  SUBMITTED
}

// ==========================================
// NOVAS ESTRUTURAS DE CONTROLE
// ==========================================

model EvaluationCycle {
  id        String          @id @default(cuid())
  name      String          @unique // Ex: "2025.1", "2025.2"
  status    CycleStatus     @default(UPCOMING)
  phase     EvaluationPhase @default(ASSESSMENTS) // Nova fase do ciclo
  startDate DateTime?
  endDate   DateTime?

  // NOVOS CAMPOS PARA DEADLINES
  assessmentDeadline   DateTime? // Prazo para autoavaliações e 360
  managerDeadline      DateTime? // Prazo para avaliações de gestor  
  equalizationDeadline DateTime? // Prazo para equalização do comitê

  createdAt DateTime @default(now())
  updatedAt DateTime @updatedAt

  @@map("evaluation_cycles")
}

model Criterion {
  id          String          @id @default(cuid()) // Ex: "sentimento-de-dono"
  name        String // Ex: "Sentimento de Dono"
  description String // Descrição detalhada do critério
  pillar      CriterionPillar // BEHAVIOR, EXECUTION, MANAGEMENT
  weight      Float           @default(1.0) // Peso do critério na avaliação (1.0 = 100%)
  isRequired  Boolean         @default(true) // Se o critério é obrigatório no formulário
  createdAt   DateTime        @default(now())
  updatedAt   DateTime        @updatedAt

  @@map("criteria")
}

model Project {
  id          String   @id @default(cuid())
  name        String   @unique
  description String?
  isActive    Boolean  @default(true)
  createdAt   DateTime @default(now())
  updatedAt   DateTime @updatedAt

  // Relacionamentos
  userAssignments  UserProjectAssignment[]
  userProjectRoles UserProjectRole[] // NOVA: Roles específicas por projeto

  @@map("projects")
}

// ==========================================
// TABELAS PIVÔS (RELACIONAMENTOS)
// ==========================================

model UserRoleAssignment {
  userId String
  role   UserRole

  // Relacionamentos
  user User @relation(fields: [userId], references: [id], onDelete: Cascade)

  @@id([userId, role])
  @@map("user_role_assignments")
}

model UserProjectAssignment {
  userId    String
  projectId String

  // Relacionamentos
  user    User    @relation(fields: [userId], references: [id], onDelete: Cascade)
  project Project @relation(fields: [projectId], references: [id], onDelete: Cascade)

  @@id([userId, projectId])
  @@map("user_project_assignments")
}

// ==========================================
// NOVA FUNCIONALIDADE: ROLES POR PROJETO
// ==========================================

model UserProjectRole {
  id        String   @id @default(cuid())
  userId    String // ID do usuário
  projectId String // ID do projeto
  role      UserRole // Role do usuário neste projeto específico (gestor, colaborador, comite, rh, admin)
  createdAt DateTime @default(now())
  updatedAt DateTime @updatedAt

  // Relacionamentos
  user    User    @relation(fields: [userId], references: [id], onDelete: Cascade)
  project Project @relation(fields: [projectId], references: [id], onDelete: Cascade)

  @@unique([userId, projectId, role]) // Um usuário pode ter múltiplas roles no mesmo projeto
  @@map("user_project_roles")
}

// ==========================================
// SISTEMA DE OKRs (OBJECTIVES AND KEY RESULTS)
// ==========================================

model OKR {
  id          String    @id @default(cuid())
  userId      String // ID do colaborador dono do OKR
  title       String // Título do OKR
  description String? // Descrição opcional do OKR
  quarter     String // Trimestre do OKR (ex: "2025-Q1")
  year        Int // Ano do OKR
  status      OKRStatus @default(ACTIVE)
  createdAt   DateTime  @default(now())
  updatedAt   DateTime  @updatedAt

  // Relacionamentos
  user       User        @relation(fields: [userId], references: [id], onDelete: Cascade)
  objectives Objective[]

  @@map("okrs")
}

model Objective {
  id          String          @id @default(cuid())
  okrId       String // ID do OKR pai
  title       String // Título do objetivo
  description String? // Descrição do objetivo
  status      ObjectiveStatus @default(NOT_STARTED)
  progress    Float           @default(0.0) // Progresso de 0 a 100%
  createdAt   DateTime        @default(now())
  updatedAt   DateTime        @updatedAt

  // Relacionamentos
  okr        OKR         @relation(fields: [okrId], references: [id], onDelete: Cascade)
  keyResults KeyResult[]

  @@map("objectives")
}

model KeyResult {
  id           String          @id @default(cuid())
  objectiveId  String // ID do objetivo pai
  title        String // Título do key result
  description  String? // Descrição do key result
  type         KeyResultType   @default(PERCENTAGE) // Tipo de métrica
  targetValue  Float // Valor alvo
  currentValue Float           @default(0.0) // Valor atual
  unit         String? // Unidade de medida (opcional)
  status       KeyResultStatus @default(NOT_STARTED)
  createdAt    DateTime        @default(now())
  updatedAt    DateTime        @updatedAt

  // Relacionamentos
  objective Objective @relation(fields: [objectiveId], references: [id], onDelete: Cascade)

  @@map("key_results")
}

model ImportBatch {
  id         String        @id @default(cuid())
  fileName   String        // Nome do arquivo original (ex: "avaliacoes_2024.2.xlsx")
  status     ImportStatus  @default(PENDING) // Status do processo de importação
  importedAt DateTime      @default(now())
  notes      String?       // Log de erros ou observações
  
  // Usuário que fez o upload do arquivo
  uploadedUserId String?   // ID do usuário que fez a importação
  uploadedUser   User?     @relation("ImportBatchUploadedBy", fields: [uploadedUserId], references: [id], onDelete: SetNull)

  // Relacionamentos reversos para rastrear todos os dados criados neste lote
  createdUsers          User[]
  createdSelfAssessments SelfAssessment[]
  createdAssessments360 Assessment360[]
  createdReferenceFeedbacks ReferenceFeedback[]
  // Adicione outros relacionamentos conforme necessário...
  
  @@map("import_batches")
}

// ==========================================
// ENUMS
// ==========================================

enum UserRole {
  COLLABORATOR // colaborador
  MANAGER // gestor
  MENTOR // mentor
  COMMITTEE // comite
  RH // rh
  ADMIN // admin
}

enum CriterionPillar {
  BEHAVIOR
  EXECUTION
  MANAGEMENT
}

enum EvaluationStatus {
  DRAFT
  SUBMITTED
  EQUALIZED
  CLOSED
}

enum CycleStatus {
  UPCOMING
  OPEN
  EQUALIZATION
  CLOSED
}

enum EvaluationPhase {
  ASSESSMENTS // Fase 1: Autoavaliação, 360, Mentoring, Reference
  MANAGER_REVIEWS // Fase 2: Avaliações de Gestor
  EQUALIZATION // Fase 3: Equalização (ainda não implementada)
}

enum OKRStatus {
  ACTIVE
  PAUSED
  COMPLETED
  CANCELLED
}

enum ObjectiveStatus {
  NOT_STARTED
  IN_PROGRESS
  COMPLETED
  CANCELLED
}

enum KeyResultStatus {
  NOT_STARTED
  IN_PROGRESS
  COMPLETED
  CANCELLED
}

enum KeyResultType {
  PERCENTAGE
  NUMBER
  BINARY
}

enum WorkAgainMotivation {
  STRONGLY_DISAGREE   // Discordo Totalmente
  PARTIALLY_DISAGREE  // Discordo Parcialmente
  NEUTRAL             // Neutro / Nem concordo, nem discordo
  PARTIALLY_AGREE     // Concordo Parcialmente
  STRONGLY_AGREE      // Concordo Totalmente
}

enum ImportStatus {
  PENDING
  PROCESSING
  COMPLETED
  FAILED
}<|MERGE_RESOLUTION|>--- conflicted
+++ resolved
@@ -150,29 +150,16 @@
 }
 
 model Assessment360 {
-<<<<<<< HEAD
-  id              String    @id @default(cuid())
-  cycle           String // Ciclo de avaliação - FUTURO: migrar para FK evaluation_cycles
-  authorId        String // ID do usuário que criou a avaliação
-  evaluatedUserId String // ID do usuário sendo avaliado
-  overallScore    Int // Nota geral de 1 a 5
-  strengths       String // Pontos fortes (criptografados)
-  improvements    String // Pontos de melhoria (criptografados)
-  status          String    @default("DRAFT") // DRAFT | SUBMITTED
-  createdAt       DateTime  @default(now())
-  updatedAt       DateTime  @updatedAt
-  submittedAt     DateTime?
-=======
   id               String   @id @default(cuid())
   cycle            String   // Ciclo de avaliação - FUTURO: migrar para FK evaluation_cycles
   authorId         String   // ID do usuário que criou a avaliação
   evaluatedUserId  String   // ID do usuário sendo avaliado
   overallScore     Int      // Nota geral de 1 a 5
-  strengths        String   // Pontos fortes
-  improvements     String   // Pontos de melhoria
-  periodWorked     String? // Período de trabalho avaliado (opcional)
+  strengths        String   // Pontos fortes (criptografados)
+  improvements     String   // Pontos de melhoria (criptografados)
+  periodWorked     String?  // Período de trabalho avaliado (opcional)
   motivationToWorkAgain WorkAgainMotivation?
-  status           String   @default("DRAFT") // DRAFT | SUBMITTED
+  status           AssessmentStatus   @default(PENDING) // DRAFT | SUBMITTED
   createdAt        DateTime @default(now())
   updatedAt        DateTime @updatedAt
   submittedAt      DateTime?
@@ -181,8 +168,6 @@
   importBatchId String?
   importBatch   ImportBatch? @relation(fields: [importBatchId], references: [id], onDelete: Cascade)
 
->>>>>>> 09c731ea
-
   // Relacionamentos
   author        User @relation("Assessment360Author", fields: [authorId], references: [id], onDelete: Cascade)
   evaluatedUser User @relation("Assessment360Evaluated", fields: [evaluatedUserId], references: [id], onDelete: Cascade)
@@ -192,27 +177,15 @@
 }
 
 model MentoringAssessment {
-<<<<<<< HEAD
-  id            String    @id @default(cuid())
-  cycle         String // Ciclo de avaliação - FUTURO: migrar para FK evaluation_cycles
-  authorId      String // ID do mentorado que criou a avaliação
-  mentorId      String // ID do mentor sendo avaliado
-  score         Int // Nota de 1 a 5
-  justification String // Justificativa da avaliação (criptografada)
-  status        String    @default("DRAFT") // DRAFT | SUBMITTED
-  createdAt     DateTime  @default(now())
-  updatedAt     DateTime  @updatedAt
-=======
   id            String   @id @default(cuid())
   cycle         String   // Ciclo de avaliação - FUTURO: migrar para FK evaluation_cycles
   authorId      String   // ID do mentorado que criou a avaliação
   mentorId      String   // ID do mentor sendo avaliado
   score         Int      // Nota de 1 a 5
-  justification String   // Justificativa da avaliação
+  justification String   // Justificativa da avaliação (criptografada)
   status        AssessmentStatus   @default(PENDING) // DRAFT | SUBMITTED
   createdAt     DateTime @default(now())
   updatedAt     DateTime @updatedAt
->>>>>>> 09c731ea
   submittedAt   DateTime?
 
   // Relacionamentos
