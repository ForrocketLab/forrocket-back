--- conflicted
+++ resolved
@@ -23,18 +23,11 @@
   // ==========================================
   // DADOS DE ESTRUTURA ORGANIZACIONAL
   // ==========================================
-<<<<<<< HEAD
   jobTitle     String   // Cargo/Posição do colaborador
   seniority    String   // Nível de senioridade
   careerTrack  String   // Trilha de carreira
   businessUnit String   // Unidade de negócio
   businessHub String?    // Polo
-=======
-  jobTitle     String // Cargo/Posição do colaborador
-  seniority    String // Nível de senioridade
-  careerTrack  String // Trilha de carreira
-  businessUnit String // Unidade de negócio
->>>>>>> 5869fa32
 
   // ==========================================
   // DADOS DE ALOCAÇÃO E RELACIONAMENTO
@@ -106,18 +99,12 @@
   // Relacionamentos com novas estruturas
   roleAssignments    UserRoleAssignment[]
   projectAssignments UserProjectAssignment[]
-<<<<<<< HEAD
   projectRoles       UserProjectRole[]  // NOVA: Roles específicas por projeto
   okrs               OKR[]              // NOVA: OKRs do colaborador
   pdis              PDI[]              // NOVA: PDIs do colaborador
   
   // Lotes de importação criados por este usuário
   uploadedBatches   ImportBatch[] @relation("ImportBatchUploadedBy")
-=======
-  projectRoles       UserProjectRole[] // NOVA: Roles específicas por projeto
-  okrs               OKR[] // NOVA: OKRs do colaborador
-  pdis               PDI[] // NOVA: PDIs do colaborador
->>>>>>> 5869fa32
 
   @@map("users")
 }
@@ -163,7 +150,6 @@
 }
 
 model Assessment360 {
-<<<<<<< HEAD
   id               String   @id @default(cuid())
   cycle            String   // Ciclo de avaliação - FUTURO: migrar para FK evaluation_cycles
   authorId         String   // ID do usuário que criou a avaliação
@@ -177,19 +163,6 @@
   createdAt        DateTime @default(now())
   updatedAt        DateTime @updatedAt
   submittedAt      DateTime?
-=======
-  id              String    @id @default(cuid())
-  cycle           String // Ciclo de avaliação - FUTURO: migrar para FK evaluation_cycles
-  authorId        String // ID do usuário que criou a avaliação
-  evaluatedUserId String // ID do usuário sendo avaliado
-  overallScore    Int // Nota geral de 1 a 5
-  strengths       String // Pontos fortes
-  improvements    String // Pontos de melhoria
-  status          String    @default("DRAFT") // DRAFT | SUBMITTED
-  createdAt       DateTime  @default(now())
-  updatedAt       DateTime  @updatedAt
-  submittedAt     DateTime?
->>>>>>> 5869fa32
 
   //ATUALIZACAO DE IMPORTACAO
   importBatchId String?
@@ -205,7 +178,6 @@
 }
 
 model MentoringAssessment {
-<<<<<<< HEAD
   id            String   @id @default(cuid())
   cycle         String   // Ciclo de avaliação - FUTURO: migrar para FK evaluation_cycles
   authorId      String   // ID do mentorado que criou a avaliação
@@ -215,17 +187,6 @@
   status        AssessmentStatus   @default(PENDING) // DRAFT | SUBMITTED
   createdAt     DateTime @default(now())
   updatedAt     DateTime @updatedAt
-=======
-  id            String    @id @default(cuid())
-  cycle         String // Ciclo de avaliação - FUTURO: migrar para FK evaluation_cycles
-  authorId      String // ID do mentorado que criou a avaliação
-  mentorId      String // ID do mentor sendo avaliado
-  score         Int // Nota de 1 a 5
-  justification String // Justificativa da avaliação
-  status        String    @default("DRAFT") // DRAFT | SUBMITTED
-  createdAt     DateTime  @default(now())
-  updatedAt     DateTime  @updatedAt
->>>>>>> 5869fa32
   submittedAt   DateTime?
 
   // Relacionamentos
@@ -237,7 +198,6 @@
 }
 
 model ReferenceFeedback {
-<<<<<<< HEAD
   id                String   @id @default(cuid())
   cycle             String   // Ciclo de avaliação - FUTURO: migrar para FK evaluation_cycles
   authorId          String   // ID do usuário que criou o feedback
@@ -248,18 +208,6 @@
   createdAt         DateTime @default(now())
   updatedAt         DateTime @updatedAt
   submittedAt       DateTime?
-=======
-  id               String    @id @default(cuid())
-  cycle            String // Ciclo de avaliação - FUTURO: migrar para FK evaluation_cycles
-  authorId         String // ID do usuário que criou o feedback
-  referencedUserId String // ID do usuário sendo referenciado
-  topic            String? // Tópico do feedback (NOVO CAMPO)
-  justification    String // Feedback textual
-  status           String    @default("DRAFT") // DRAFT | SUBMITTED
-  createdAt        DateTime  @default(now())
-  updatedAt        DateTime  @updatedAt
-  submittedAt      DateTime?
->>>>>>> 5869fa32
 
   //ATUALIZACAO DE IMPORTACAO
   importBatchId String?
@@ -275,7 +223,6 @@
 }
 
 model ManagerAssessment {
-<<<<<<< HEAD
   id               String   @id @default(cuid())
   cycle            String   // Ciclo de avaliação - FUTURO: migrar para FK evaluation_cycles
   authorId         String   // ID do gestor que criou a avaliação
@@ -284,16 +231,6 @@
   createdAt        DateTime @default(now())
   updatedAt        DateTime @updatedAt
   submittedAt      DateTime?
-=======
-  id              String    @id @default(cuid())
-  cycle           String // Ciclo de avaliação - FUTURO: migrar para FK evaluation_cycles
-  authorId        String // ID do gestor que criou a avaliação
-  evaluatedUserId String // ID do liderado sendo avaliado
-  status          String    @default("DRAFT") // DRAFT | SUBMITTED
-  createdAt       DateTime  @default(now())
-  updatedAt       DateTime  @updatedAt
-  submittedAt     DateTime?
->>>>>>> 5869fa32
 
   // Relacionamentos
   author        User                      @relation("ManagerAssessmentAuthor", fields: [authorId], references: [id], onDelete: Cascade)
@@ -319,7 +256,6 @@
 }
 
 model CommitteeAssessment {
-<<<<<<< HEAD
   id               String   @id @default(cuid())
   cycle            String   // Ciclo de avaliação - FUTURO: migrar para FK evaluation_cycles
   authorId         String   // ID do membro do comitê que criou a avaliação
@@ -331,19 +267,6 @@
   createdAt        DateTime @default(now())
   updatedAt        DateTime @updatedAt
   submittedAt      DateTime?
-=======
-  id              String    @id @default(cuid())
-  cycle           String // Ciclo de avaliação - FUTURO: migrar para FK evaluation_cycles
-  authorId        String // ID do membro do comitê que criou a avaliação
-  evaluatedUserId String // ID do colaborador sendo avaliado
-  finalScore      Int // Nota final de equalização (1 a 5)
-  justification   String // Justificativa da equalização
-  observations    String? // Observações adicionais
-  status          String    @default("DRAFT") // DRAFT | SUBMITTED
-  createdAt       DateTime  @default(now())
-  updatedAt       DateTime  @updatedAt
-  submittedAt     DateTime?
->>>>>>> 5869fa32
 
   // Relacionamentos
   author        User @relation("CommitteeAssessmentAuthor", fields: [authorId], references: [id], onDelete: Cascade)
@@ -647,83 +570,6 @@
   @@map("key_results")
 }
 
-// ==========================================
-// ENUMS
-// ==========================================
-
-enum UserRole {
-  COLLABORATOR // colaborador
-  MANAGER // gestor
-  MENTOR // mentor
-  COMMITTEE // comite
-  RH // rh
-  ADMIN // admin
-}
-
-enum CriterionPillar {
-  BEHAVIOR
-  EXECUTION
-  MANAGEMENT
-}
-
-enum EvaluationStatus {
-  DRAFT
-  SUBMITTED
-  EQUALIZED
-  CLOSED
-}
-
-enum CycleStatus {
-  UPCOMING
-  OPEN
-  EQUALIZATION
-  CLOSED
-}
-
-enum EvaluationPhase {
-  ASSESSMENTS // Fase 1: Autoavaliação, 360, Mentoring, Reference
-  MANAGER_REVIEWS // Fase 2: Avaliações de Gestor
-  EQUALIZATION // Fase 3: Equalização (ainda não implementada)
-}
-
-enum OKRStatus {
-  ACTIVE
-  PAUSED
-  COMPLETED
-  CANCELLED
-}
-
-enum ObjectiveStatus {
-  NOT_STARTED
-  IN_PROGRESS
-  COMPLETED
-  CANCELLED
-}
-
-enum KeyResultStatus {
-  NOT_STARTED
-  IN_PROGRESS
-  COMPLETED
-  CANCELLED
-}
-
-enum KeyResultType {
-  PERCENTAGE
-  NUMBER
-  BINARY
-}
-
-enum WorkAgainMotivation {
-  STRONGLY_DISAGREE   // Discordo Totalmente
-  PARTIALLY_DISAGREE  // Discordo Parcialmente
-  NEUTRAL             // Neutro / Nem concordo, nem discordo
-  PARTIALLY_AGREE     // Concordo Parcialmente
-  STRONGLY_AGREE      // Concordo Totalmente
-}
-  // ==========================================
-  // TABELAS DE DADOS IMPORTADOS
-  // ==========================================
-
 model ImportBatch {
   id         String        @id @default(cuid())
   fileName   String        // Nome do arquivo original (ex: "avaliacoes_2024.2.xlsx")
@@ -745,6 +591,80 @@
   @@map("import_batches")
 }
 
+// ==========================================
+// ENUMS
+// ==========================================
+
+enum UserRole {
+  COLLABORATOR // colaborador
+  MANAGER // gestor
+  MENTOR // mentor
+  COMMITTEE // comite
+  RH // rh
+  ADMIN // admin
+}
+
+enum CriterionPillar {
+  BEHAVIOR
+  EXECUTION
+  MANAGEMENT
+}
+
+enum EvaluationStatus {
+  DRAFT
+  SUBMITTED
+  EQUALIZED
+  CLOSED
+}
+
+enum CycleStatus {
+  UPCOMING
+  OPEN
+  EQUALIZATION
+  CLOSED
+}
+
+enum EvaluationPhase {
+  ASSESSMENTS // Fase 1: Autoavaliação, 360, Mentoring, Reference
+  MANAGER_REVIEWS // Fase 2: Avaliações de Gestor
+  EQUALIZATION // Fase 3: Equalização (ainda não implementada)
+}
+
+enum OKRStatus {
+  ACTIVE
+  PAUSED
+  COMPLETED
+  CANCELLED
+}
+
+enum ObjectiveStatus {
+  NOT_STARTED
+  IN_PROGRESS
+  COMPLETED
+  CANCELLED
+}
+
+enum KeyResultStatus {
+  NOT_STARTED
+  IN_PROGRESS
+  COMPLETED
+  CANCELLED
+}
+
+enum KeyResultType {
+  PERCENTAGE
+  NUMBER
+  BINARY
+}
+
+enum WorkAgainMotivation {
+  STRONGLY_DISAGREE   // Discordo Totalmente
+  PARTIALLY_DISAGREE  // Discordo Parcialmente
+  NEUTRAL             // Neutro / Nem concordo, nem discordo
+  PARTIALLY_AGREE     // Concordo Parcialmente
+  STRONGLY_AGREE      // Concordo Totalmente
+}
+
 enum ImportStatus {
   PENDING
   PROCESSING
